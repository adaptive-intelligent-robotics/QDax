[![Documentation Status](https://readthedocs.org/projects/qdax/badge/?version=latest)](https://qdax.readthedocs.io/en/latest/?badge=latest)
![pytest](https://github.com/adaptive-intelligent-robotics/QDax/actions/workflows/ci.yaml/badge.svg?branch=main)
[![License: MIT](https://img.shields.io/badge/License-MIT-yellow.svg)](https://github.com/adaptive-intelligent-robotics/QDax/blob/main/LICENSE)
[![codecov](https://codecov.io/gh/adaptive-intelligent-robotics/QDax/branch/feat/add-codecov/graph/badge.svg)](https://codecov.io/gh/adaptive-intelligent-robotics/QDax)


# QDax: Accelerated Quality-Diversity
QDax is a tool to accelerate Quality-Diversity (QD) and neuro-evolution algorithms through hardware accelerators and massive parallelization. QD algorithms usually take days/weeks to run on large CPU clusters. With QDax, QD algorithms can now be run in minutes! ⏩ ⏩ 🕛

QDax has been developed as a research framework: it is flexible and easy to extend and build on and can be used for any problem setting. Get started with simple example and run a QD algorithm in minutes here! [![Open All Collab](https://colab.research.google.com/assets/colab-badge.svg)](https://colab.research.google.com/github/adaptive-intelligent-robotics/QDax/blob/main/mapelites_example.ipynb)

- QDax [paper](https://arxiv.org/abs/2202.01258)
- QDax [documentation](https://qdax.readthedocs.io/en/latest/)


## Installation

The latest stable release of QDax can be installed directly from PyPI with:
```bash
pip install qdax
```
Alternatively, to install QDax from source:
```bash
pip install git+https://github.com/adaptive-intelligent-robotics/QDax.git@main
```

However, we also provide and recommend using either Docker, Singularity or conda environments to use the repository. Detailed steps to do so are available in the [documentation](https://qdax.readthedocs.io/en/latest/installation/).

## Basic API Usage
For a full and interactive example to see how QDax works, we recommend starting with the tutorial-style [Colab notebook](./notebooks/mapelites_example.ipynb). It is an example of the MAP-Elites algorithm used to evolve a population of controllers on a chosen Brax environment (Walker by default).

However, a summary of the main API usage is provided below:
```python
import qdax
from qdax.core.map_elites import MAPElites

# Instantiate MAP-Elites
map_elites = MAPElites(
    scoring_function=scoring_fn,
    emitter=mixing_emitter,
    metrics_function=metrics_function,
)

# Initializes repertoire and emitter state
repertoire, emitter_state, random_key = map_elites.init(init_variables, centroids, random_key)

# Run MAP-Elites loop
for i in range(num_iterations):
    (repertoire, emitter_state, metrics, random_key,) = map_elites.update(
            repertoire,
            emitter_state,
            random_key,
        )

# Get contents of repertoire
repertoire.genotypes, repertoire.fitnesses, repertoire.descriptors
```


<<<<<<< HEAD
## QDax core algorithms
QDax currently supports the following algorithms:
| Algorithm  | Example |
| --- | --- |
| [MAP-Elites](https://arxiv.org/abs/1504.04909) | [![Open All Collab](https://colab.research.google.com/assets/colab-badge.svg)](https://colab.research.google.com/github/adaptive-intelligent-robotics/QDax/blob/main/mapelites_example.ipynb) |
| [CVT MAP-Elites](https://arxiv.org/abs/1610.05729) | [![Open All Collab](https://colab.research.google.com/assets/colab-badge.svg)](https://colab.research.google.com/github/adaptive-intelligent-robotics/QDax/blob/main/mapelites_example.ipynb) |
| [Policy Gradient Assisted MAP-Elites (PGA-ME)](https://hal.archives-ouvertes.fr/hal-03135723v2/file/PGA_MAP_Elites_GECCO.pdf) | [![Open All Collab](https://colab.research.google.com/assets/colab-badge.svg)](https://colab.research.google.com/github/adaptive-intelligent-robotics/QDax/blob/main/pgame_example.ipynb) |
| [OMG-MEGA](https://arxiv.org/abs/2106.03894) |  [![Open All Collab](https://colab.research.google.com/assets/colab-badge.svg)](https://colab.research.google.com/github/adaptive-intelligent-robotics/QDax/blob/main/omgmega_example.ipynb) |
| [CMA-MEGA](https://arxiv.org/abs/2106.03894) | [![Open All Collab](https://colab.research.google.com/assets/colab-badge.svg)](https://colab.research.google.com/github/adaptive-intelligent-robotics/QDax/blob/main/cmamega_example.ipynb) |
| [Multi-Objective Quality-Diversity (MOME)](https://arxiv.org/abs/2202.03057) | [![Open All Collab](https://colab.research.google.com/assets/colab-badge.svg)](https://colab.research.google.com/github/adaptive-intelligent-robotics/QDax/blob/main/mome_example.ipynb) |

## QDax baseline algorithms
The QDax library also provides implementations for some useful baseline algorithms:
| Algorithm  | Example |
| --- | --- |
| [DIAYN](https://arxiv.org/abs/1802.06070) | [![Open All Collab](https://colab.research.google.com/assets/colab-badge.svg)](https://colab.research.google.com/github/adaptive-intelligent-robotics/QDax/blob/main/diayn_example.ipynb) |
| [DADS](https://arxiv.org/abs/1907.01657) | [![Open All Collab](https://colab.research.google.com/assets/colab-badge.svg)](https://colab.research.google.com/github/adaptive-intelligent-robotics/QDax/blob/main/dads_example.ipynb) |
| [SMERL](https://arxiv.org/abs/2010.14484) | [![Open All Collab](https://colab.research.google.com/assets/colab-badge.svg)](https://colab.research.google.com/github/adaptive-intelligent-robotics/QDax/blob/main/smerl_example.ipynb) |


## QDax Overview
=======
## QDax Algorithms
- [MAP-Elites](https://arxiv.org/abs/1504.04909)
- [CVT MAP-Elites](https://arxiv.org/abs/1610.05729)
- [Policy Gradient Assisted MAP-Elites](https://hal.archives-ouvertes.fr/hal-03135723v2/file/PGA_MAP_Elites_GECCO.pdf)
- [OMG-MEGA](https://arxiv.org/pdf/2106.03894.pdf)
- [CMA-MEGA](https://arxiv.org/pdf/2106.03894.pdf)
- [SMERL](https://arxiv.org/pdf/2010.14484.pdf)
- [MOME](https://arxiv.org/pdf/2202.03057.pdf)
>>>>>>> f43659d5

QDax has been designed to be modular yet flexible so it's easy for anyone to use and extend on the different state-of-the-art QD algortihms available.
For instance, MAP-Elites is designed to work with a few modular and simple components: `container`, `emitter`, and `scoring_function`.

The `container` specifies the structure of archive of solutions to keep and the addition conditions associated with the archive.

The `emitter` component is responsible for generating new solutions to be evaluated. For example, new solutions can be generated with random mutations, gradient descent, or sampling from distributions as in evolutionary strategies.

The `scoring_function` defines the problem/task we want to solve and functions to evaluate the solutions. For example, the `scoring_function` can be used to represent standard black-box optimization tasks such as rastrigin or RL tasks.

With this modularity, a user can easily swap out any one of the components and pass it to the `MAPElites` class, avoiding having to re-implement all the steps of the algorithm.

Under one layer of abstraction, users have a bit more flexibility. QDax has similarities to the simple and commonly found `ask`/`tell` interface. The `ask` function is similar to the `emit` function in QDax and the `tell` function is similar to the `update` function in QDax. Likewise, the `eval` of solutions is analogous to the `scoring function` in QDax.
More importantly, QDax handles the archive management which is the key idea of QD algorihtms and not present or needed in standard optimization algorihtms or evolutionary strategies.

```python
# Initializes repertoire and emitter state
repertoire, emitter_state, random_key = map_elites.init(init_variables, centroids, random_key)

for i in range(num_iterations):

    # generate new population with the emitter
    genotypes, random_key = map_elites._emitter.emit(
        repertoire, emitter_state, random_key
    )

    # scores/evaluates the population
    fitnesses, descriptors, extra_scores, random_key = map_elites._scoring_function(
        genotypes, random_key
    )

    # update repertoire
    repertoire = repertoire.add(genotypes, descriptors, fitnesses)

    # update emitter state
    emitter_state = map_elites._emitter.state_update(
        emitter_state=emitter_state,
        repertoire=repertoire,
        genotypes=genotypes,
        fitnesses=fitnesses,
        descriptors=descriptors,
        extra_scores=extra_scores,
    )
```


## Contributing
Issues and contributions are welcome. Please refer to the [contribution guide](https://qdax.readthedocs.io/en/latest/guides/CONTRIBUTING/) in the documentation for more details.

## Related Projects
- [EvoJAX: Hardware-Accelerated Neuroevolution](https://github.com/google/evojax). EvoJAX is a scalable, general purpose, hardware-accelerated neuroevolution toolkit. [Paper](https://arxiv.org/abs/2202.05008)
- [evosax: JAX-Based Evolution Strategies](https://github.com/RobertTLange/evosax)

## Citing QDax
If you use QDax in your research and want to cite it in your work, please use:
```
@article{lim2022accelerated,
  title={Accelerated Quality-Diversity for Robotics through Massive Parallelism},
  author={Lim, Bryan and Allard, Maxime and Grillotti, Luca and Cully, Antoine},
  journal={arXiv preprint arXiv:2202.01258},
  year={2022}
}
```

## Contributors

QDax was developed and is maintained by the [Adaptive & Intelligent Robotics Lab (AIRL)](https://www.imperial.ac.uk/adaptive-intelligent-robotics/) and [InstaDeep](https://www.instadeep.com/).

<img align="center" src="./docs/images/AIRL_logo.png" alt="AIRL_Logo" width="220"/> <img align="center" src="./docs/images/instadeep_logo.png" alt="InstaDeep_Logo" width="220"/>

<a href="https://github.com/limbryan" title="Bryan Lim"><img src="https://github.com/limbryan.png" height="auto" width="50" style="border-radius:50%"></a>
<a href="https://github.com/maxiallard" title="Maxime Allard"><img src="https://github.com/maxiallard.png" height="auto" width="50" style="border-radius:50%"></a>
<a href="https://github.com/Lookatator" title="Luca Grilloti"><img src="https://github.com/Lookatator.png" height="auto" width="50" style="border-radius:50%"></a>
<a href="https://github.com/manon-but-yes" title="Manon Flageat"><img src="https://github.com/manon-but-yes.png" height="auto" width="50" style="border-radius:50%"></a>
<a href="https://github.com/Aneoshun" title="Antoine Cully"><img src="https://github.com/Aneoshun.png" height="auto" width="50" style="border-radius:50%"></a>
<a href="https://github.com/felixchalumeau" title="Felix Chalumeau"><img src="https://github.com/felixchalumeau.png" height="auto" width="50" style="border-radius:50%"></a>
<a href="https://github.com/ranzenTom" title="Thomas Pierrot"><img src="https://github.com/ranzenTom.png" height="auto" width="50" style="border-radius:50%"></a>
<a href="https://github.com/Egiob" title="Raphael Boige"><img src="https://github.com/Egiob.png" height="auto" width="50" style="border-radius:50%"></a>
<a href="https://github.com/valentinmace" title="Valentin Mace"><img src="https://github.com/valentinmace.png" height="auto" width="50" style="border-radius:50%"></a>
<a href="https://github.com/GRichard513" title="Guillaume Richard"><img src="https://github.com/GRichard513.png" height="auto" width="50" style="border-radius:50%"></a>
<a href="https://github.com/flajolet" title="Arthur Flajolet"><img src="https://github.com/flajolet.png" height="auto" width="50" style="border-radius:50%"></a>
<a href="https://github.com/remidebette" title="Rémi Debette"><img src="https://github.com/remidebette.png" height="auto" width="50" style="border-radius:50%"></a><|MERGE_RESOLUTION|>--- conflicted
+++ resolved
@@ -57,7 +57,6 @@
 ```
 
 
-<<<<<<< HEAD
 ## QDax core algorithms
 QDax currently supports the following algorithms:
 | Algorithm  | Example |
@@ -79,16 +78,6 @@
 
 
 ## QDax Overview
-=======
-## QDax Algorithms
-- [MAP-Elites](https://arxiv.org/abs/1504.04909)
-- [CVT MAP-Elites](https://arxiv.org/abs/1610.05729)
-- [Policy Gradient Assisted MAP-Elites](https://hal.archives-ouvertes.fr/hal-03135723v2/file/PGA_MAP_Elites_GECCO.pdf)
-- [OMG-MEGA](https://arxiv.org/pdf/2106.03894.pdf)
-- [CMA-MEGA](https://arxiv.org/pdf/2106.03894.pdf)
-- [SMERL](https://arxiv.org/pdf/2010.14484.pdf)
-- [MOME](https://arxiv.org/pdf/2202.03057.pdf)
->>>>>>> f43659d5
 
 QDax has been designed to be modular yet flexible so it's easy for anyone to use and extend on the different state-of-the-art QD algortihms available.
 For instance, MAP-Elites is designed to work with a few modular and simple components: `container`, `emitter`, and `scoring_function`.
