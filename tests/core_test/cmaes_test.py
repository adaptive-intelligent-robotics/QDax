"""Tests CMA ES implementation"""

import jax
import jax.numpy as jnp
import pytest

from qdax.baselines.cmaes import CMAES


def test_cmaes() -> None:

    num_iterations = 10000
    num_dimensions = 100
    batch_size = 36
    num_best = 36
    sigma_g = 0.5
    minval = -5.12

    def sphere_scoring(x: jnp.ndarray) -> jnp.ndarray:
        return -jnp.sum((x + minval * 0.4) * (x + minval * 0.4), axis=-1)

    fitness_fn = sphere_scoring

    cmaes = CMAES(
        population_size=batch_size,
        num_best=num_best,
        search_dim=num_dimensions,
        fitness_function=fitness_fn,  # type: ignore
        mean_init=jnp.zeros((num_dimensions,)),
        init_sigma=sigma_g,
        delay_eigen_decomposition=True,
    )

    state = cmaes.init()
<<<<<<< HEAD
    key = jax.random.key(0)
=======
    random_key = jax.random.key(0)
>>>>>>> 6656f5e3

    iteration_count = 0
    for _ in range(num_iterations):
        iteration_count += 1

        # sample
        samples, key = cmaes.sample(state, key)

        # udpate
        state = cmaes.update(state, samples)

        # check stop condition
        stop_condition = cmaes.stop_condition(state)

        if stop_condition:
            break

    fitnesses = fitness_fn(samples)

    pytest.assume(jnp.min(fitnesses) < 0.001)


if __name__ == "__main__":
    test_cmaes()<|MERGE_RESOLUTION|>--- conflicted
+++ resolved
@@ -32,11 +32,7 @@
     )
 
     state = cmaes.init()
-<<<<<<< HEAD
     key = jax.random.key(0)
-=======
-    random_key = jax.random.key(0)
->>>>>>> 6656f5e3
 
     iteration_count = 0
     for _ in range(num_iterations):
