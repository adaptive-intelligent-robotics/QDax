--- conflicted
+++ resolved
@@ -68,17 +68,7 @@
     fake_batch = jnp.zeros(shape=(batch_size, env.observation_size))
     init_variables = jax.vmap(policy_network.init)(keys, fake_batch)
 
-<<<<<<< HEAD
-    # Define the fonction to play a step with the policy in the environment
-=======
-    # Create the initial environment states
-    random_key, subkey = jax.random.split(random_key)
-    keys = jnp.repeat(jnp.expand_dims(subkey, axis=0), repeats=batch_size, axis=0)
-    reset_fn = jax.jit(jax.vmap(env.reset))
-    init_states = reset_fn(keys)
-
     # Define the function to play a step with the policy in the environment
->>>>>>> 69b781e9
     def play_step_fn(
         env_state: EnvState,
         policy_params: Params,
