name: ci

on:
  push:
    branches: [main, develop]
  pull_request:

env:
  REGISTRY: ghcr.io

jobs:
  setup:
    runs-on: ubuntu-latest
    outputs:
      ci_name_ref_slug: ${{ steps.set_env.outputs.ci_name_ref_slug }}
      image_name: ${{ steps.set_env.outputs.image_name }}
    steps:
      - uses: FranzDiebold/github-env-vars-action@v2
      - name: Generate global env vars
        id: set_env
        run: |
          echo "::set-output name=ci_name_ref_slug::$CI_REF_NAME_SLUG"
          echo "::set-output name=image_name::$REGISTRY/$CI_REPOSITORY_OWNER_SLUG/$CI_REPOSITORY_NAME_SLUG"

  build:
    needs: [setup]
    runs-on: ubuntu-latest
    steps:
      - name: Checkout
        uses: actions/checkout@v2

      - name: Set up Docker Buildx
        id: buildx
        uses: docker/setup-buildx-action@v2
        with:
          install: true

      - name: Log in to the Container registry
        uses: docker/login-action@v2
        with:
          registry: ${{ env.REGISTRY }}
          username: ${{ github.actor }}
          password: ${{ secrets.GITHUB_TOKEN }}

      - name: Extract metadata (tags, labels) for Docker
        id: meta
        uses: docker/metadata-action@v4
        with:
          images: ${{ needs.setup.outputs.image_name }}

#      - name: Build and push Docker image
#        uses: docker/build-push-action@v3
#        with:
#          context: .
#          file: dev.Dockerfile
#          push: true
#          tags: ${{ steps.meta.outputs.tags }}
#          labels: ${{ steps.meta.outputs.labels }}
#          cache-from: type=gha
#          cache-to: type=gha,mode=max

      - name: Build and push test Docker image
        uses: docker/build-push-action@v3
        with:
          context: .
          file: dev.Dockerfile
          push: true
          target: test-image
          tags: "${{ needs.setup.outputs.image_name }}/test:${{ github.sha }},${{ needs.setup.outputs.image_name }}/test:${{ needs.setup.outputs.ci_name_ref_slug }}"
          labels: ${{ steps.meta.outputs.labels }}
          cache-from: type=gha
          cache-to: type=gha,mode=max

      - name: Build and push tool Docker image
        uses: docker/build-push-action@v3
        with:
          context: .
          file: tool.Dockerfile
          push: true
          tags: "${{ needs.setup.outputs.image_name }}/tool:${{ github.sha }},${{ needs.setup.outputs.image_name }}/tool:${{ needs.setup.outputs.ci_name_ref_slug }}"
          labels: ${{ steps.meta.outputs.labels }}
          cache-from: type=gha
          cache-to: type=gha,mode=max

  style:
    needs: [build]
    runs-on: ubuntu-latest
    container:
      image: ghcr.io/${{ github.repository_owner }}/qdax/tool:${{ github.sha }}
      credentials:
        username: ${{ github.actor }}
        password: ${{ secrets.GITHUB_TOKEN }}

    steps:
      - name: Checkout
        uses: actions/checkout@v2

      - name: Run pre-commits
        run: |
          pre-commit run --all-files

  tests:
    needs: [build]
    runs-on: ubuntu-latest
    container:
      image: ghcr.io/${{ github.repository_owner }}/qdax/test:${{ github.sha }}
      credentials:
        username: ${{ github.actor }}
        password: ${{ secrets.GITHUB_TOKEN }}

    steps:
      - name: Checkout
        uses: actions/checkout@v2

      - name: Run pytests
        run: |
          coverage run -m pytest -vv tests
          coverage xml

      - name: Upload Coverage to Codecov
<<<<<<< HEAD
        uses: codecov/codecov-action@v2

  docs:
    runs-on: ubuntu-latest
    needs: [build]
    container:
      image: ghcr.io/${{ github.repository_owner }}/qdax/tool:${{ github.sha }}
      credentials:
        username: ${{ github.actor }}
        password: ${{ secrets.GITHUB_TOKEN }}
    steps:
      - name: Checkout
        uses: actions/checkout@v2

      - name: Build docs
        run: |
          mkdocs build --verbose
=======
        uses: codecov/codecov-action@v2
>>>>>>> f43659d5
<|MERGE_RESOLUTION|>--- conflicted
+++ resolved
@@ -118,24 +118,4 @@
           coverage xml
 
       - name: Upload Coverage to Codecov
-<<<<<<< HEAD
-        uses: codecov/codecov-action@v2
-
-  docs:
-    runs-on: ubuntu-latest
-    needs: [build]
-    container:
-      image: ghcr.io/${{ github.repository_owner }}/qdax/tool:${{ github.sha }}
-      credentials:
-        username: ${{ github.actor }}
-        password: ${{ secrets.GITHUB_TOKEN }}
-    steps:
-      - name: Checkout
-        uses: actions/checkout@v2
-
-      - name: Build docs
-        run: |
-          mkdocs build --verbose
-=======
-        uses: codecov/codecov-action@v2
->>>>>>> f43659d5
+        uses: codecov/codecov-action@v2