--- conflicted
+++ resolved
@@ -114,29 +114,8 @@
 
       - name: Run pytests
         run: |
-<<<<<<< HEAD
-          pytest -vv tests
-=======
           coverage run -m pytest -vv tests
           coverage xml
 
       - name: Upload Coverage to Codecov
-        uses: codecov/codecov-action@v2
-
-
-  docs:
-    runs-on: ubuntu-latest
-    needs: [build]
-    container:
-      image: ghcr.io/${{ github.repository_owner }}/qdax/tool:${{ github.sha }}
-      credentials:
-        username: ${{ github.actor }}
-        password: ${{ secrets.GITHUB_TOKEN }}
-    steps:
-      - name: Checkout
-        uses: actions/checkout@v2
-
-      - name: Build docs
-        run: |
-          mkdocs build --verbose
->>>>>>> 66b9c82d
+        uses: codecov/codecov-action@v2