<<<<<<< HEAD
name: ci

on:
  push:
    branches: [main, develop]
  pull_request:
    types: [opened, synchronize, reopened]

jobs:
  style:
    runs-on: ubuntu-latest
    steps:
      - name: Checkout
        uses: actions/checkout@v4

      - name: Set up Python
        uses: actions/setup-python@v5
        with:
          python-version: "3.13"

      - name: Install uv
        run: |
          curl -LsSf https://astral.sh/uv/install.sh | sh
          echo "/home/runner/.local/bin" >> $GITHUB_PATH

      - name: Install project (dev)
        run: |
          uv pip install --system .[dev]

      - name: Run pre-commit
        run: |
          git config --global --add safe.directory $GITHUB_WORKSPACE
          pre-commit run --all-files --show-diff-on-failure

  tests:
    runs-on: ubuntu-latest
    strategy:
      matrix:
        python-version: ['3.11', '3.12', '3.13']
    steps:
      - name: Checkout
        uses: actions/checkout@v4

      - name: Set up Python
        uses: actions/setup-python@v5
        with:
          python-version: ${{ matrix.python-version }}

      - name: Install uv
        run: |
          curl -LsSf https://astral.sh/uv/install.sh | sh
          echo "/home/runner/.local/bin" >> $GITHUB_PATH

      - name: Install project (dev + examples)
        run: |
          uv pip install --system .[dev,examples]

      - name: Run tests (coverage)
        run: |
          coverage run -m pytest -vv tests
          coverage xml

      - name: Upload Coverage to Codecov
        uses: codecov/codecov-action@v4
        with:
          token: ${{ secrets.CODECOV_TOKEN }}
=======
# name: ci
#
# on:
#   push:
#     branches: [main, develop]
#   pull_request_target:
#     types: [assigned, opened, synchronize, reopened]
#
# env:
#   REGISTRY: ghcr.io
#
# jobs:
#   setup:
#     runs-on: ubuntu-latest
#     outputs:
#       ci_name_ref_slug: ${{ steps.set_env.outputs.ci_name_ref_slug }}
#       image_name: ${{ steps.set_env.outputs.image_name }}
#     steps:
#       - uses: FranzDiebold/github-env-vars-action@v2
#       - name: Generate global env vars
#         id: set_env
#         run: |
#           echo "::set-output name=ci_name_ref_slug::$CI_REF_NAME_SLUG"
#           echo "::set-output name=image_name::$REGISTRY/$CI_REPOSITORY_OWNER_SLUG/$CI_REPOSITORY_NAME_SLUG"
#   build:
#     needs: [setup]
#     runs-on: ubuntu-latest
#     permissions:
#       contents: read
#       packages: write
#     steps:
#       - name: Checkout
#         uses: actions/checkout@v3
#         if: ${{ github.event_name == 'push' }}
#       - name: Checkout
#         uses: actions/checkout@v3
#         if: ${{ github.event_name == 'pull_request_target' }}
#         with:
#           ref: ${{ github.event.pull_request.head.sha }}
#       - name: Set up Docker Buildx
#         id: buildx
#         uses: docker/setup-buildx-action@v2
#         with:
#           install: true
#       - name: Log in to the Container registry
#         uses: docker/login-action@v2
#         with:
#           registry: ${{ env.REGISTRY }}
#           username: ${{ github.actor }}
#           password: ${{ secrets.GITHUB_TOKEN }}
#       - name: Extract metadata (tags, labels) for Docker
#         id: meta
#         uses: docker/metadata-action@v4
#         with:
#           images: ${{ needs.setup.outputs.image_name }}
#       - name: Build and push test Docker image
#         uses: docker/build-push-action@v4
#         with:
#           context: .
#           file: dev.Dockerfile
#           push: true
#           target: test-image
#           tags: "${{ needs.setup.outputs.image_name }}/test:${{ github.sha }},${{ needs.setup.outputs.image_name }}/test:${{ needs.setup.outputs.ci_name_ref_slug }}"
#           labels: ${{ steps.meta.outputs.labels }}
#           cache-from: type=gha
#           cache-to: type=gha,mode=max
#       - name: Build and push tool Docker image
#         uses: docker/build-push-action@v4
#         with:
#           context: .
#           file: tool.Dockerfile
#           push: true
#           tags: "${{ needs.setup.outputs.image_name }}/tool:${{ github.sha }},${{ needs.setup.outputs.image_name }}/tool:${{ needs.setup.outputs.ci_name_ref_slug }}"
#           labels: ${{ steps.meta.outputs.labels }}
#           cache-from: type=gha
#           cache-to: type=gha,mode=max
#   style:
#     needs: [build]
#     runs-on: ubuntu-latest
#     container:
#       image: ghcr.io/${{ github.repository_owner }}/qdax/tool:${{ github.sha }}
#       credentials:
#         username: ${{ github.actor }}
#         password: ${{ secrets.GITHUB_TOKEN }}
#     steps:
#       - name: Checkout
#         uses: actions/checkout@v3
#         if: ${{ github.event_name == 'push' }}
#       - name: Checkout
#         uses: actions/checkout@v3
#         if: ${{ github.event_name == 'pull_request_target' }}
#         with:
#           ref: ${{ github.event.pull_request.head.sha }}
#       - name: Run pre-commits
#         run: |
#           git config --global --add safe.directory $GITHUB_WORKSPACE
#           pre-commit run --all-files
#   tests:
#     needs: [build]
#     runs-on: ubuntu-latest
#     container:
#       image: ghcr.io/${{ github.repository_owner }}/qdax/test:${{ github.sha }}
#       credentials:
#         username: ${{ github.actor }}
#         password: ${{ secrets.GITHUB_TOKEN }}
#     steps:
#       - name: Checkout
#         uses: actions/checkout@v3
#         if: ${{ github.event_name == 'push' }}
#       - name: Checkout
#         uses: actions/checkout@v3
#         if: ${{ github.event_name == 'pull_request_target' }}
#         with:
#           ref: ${{ github.event.pull_request.head.sha }}
#       - name: Run pytests
#         run: |
#           coverage run -m pytest -vv tests
#           coverage xml
#       - name: Upload Coverage to Codecov
#         uses: codecov/codecov-action@v2
>>>>>>> 5ab84263
<|MERGE_RESOLUTION|>--- conflicted
+++ resolved
@@ -1,71 +1,3 @@
-<<<<<<< HEAD
-name: ci
-
-on:
-  push:
-    branches: [main, develop]
-  pull_request:
-    types: [opened, synchronize, reopened]
-
-jobs:
-  style:
-    runs-on: ubuntu-latest
-    steps:
-      - name: Checkout
-        uses: actions/checkout@v4
-
-      - name: Set up Python
-        uses: actions/setup-python@v5
-        with:
-          python-version: "3.13"
-
-      - name: Install uv
-        run: |
-          curl -LsSf https://astral.sh/uv/install.sh | sh
-          echo "/home/runner/.local/bin" >> $GITHUB_PATH
-
-      - name: Install project (dev)
-        run: |
-          uv pip install --system .[dev]
-
-      - name: Run pre-commit
-        run: |
-          git config --global --add safe.directory $GITHUB_WORKSPACE
-          pre-commit run --all-files --show-diff-on-failure
-
-  tests:
-    runs-on: ubuntu-latest
-    strategy:
-      matrix:
-        python-version: ['3.11', '3.12', '3.13']
-    steps:
-      - name: Checkout
-        uses: actions/checkout@v4
-
-      - name: Set up Python
-        uses: actions/setup-python@v5
-        with:
-          python-version: ${{ matrix.python-version }}
-
-      - name: Install uv
-        run: |
-          curl -LsSf https://astral.sh/uv/install.sh | sh
-          echo "/home/runner/.local/bin" >> $GITHUB_PATH
-
-      - name: Install project (dev + examples)
-        run: |
-          uv pip install --system .[dev,examples]
-
-      - name: Run tests (coverage)
-        run: |
-          coverage run -m pytest -vv tests
-          coverage xml
-
-      - name: Upload Coverage to Codecov
-        uses: codecov/codecov-action@v4
-        with:
-          token: ${{ secrets.CODECOV_TOKEN }}
-=======
 # name: ci
 #
 # on:
@@ -185,5 +117,4 @@
 #           coverage run -m pytest -vv tests
 #           coverage xml
 #       - name: Upload Coverage to Codecov
-#         uses: codecov/codecov-action@v2
->>>>>>> 5ab84263
+#         uses: codecov/codecov-action@v2