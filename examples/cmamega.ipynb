{
 "cells": [
  {
   "cell_type": "markdown",
   "metadata": {},
   "source": [
    "[![Open In Colab](https://colab.research.google.com/assets/colab-badge.svg)](https://colab.research.google.com/github/adaptive-intelligent-robotics/QDax/blob/main/examples/cmamega.ipynb)"
   ]
  },
  {
   "cell_type": "markdown",
   "metadata": {},
   "source": [
    "# Optimizing with CMA-MEGA in Jax\n",
    "\n",
    "This notebook shows how to use QDax to find diverse and performing parameters on the Rastrigin problem with [CMA-MEGA](https://arxiv.org/pdf/2106.03894.pdf). It can be run locally or on Google Colab. We recommand to use a GPU. This notebook will show:\n",
    "\n",
    "- how to define the problem\n",
    "- how to create a cma-mega emitter\n",
    "- how to create a Map-elites instance\n",
    "- which functions must be defined before training\n",
    "- how to launch a certain number of training steps\n",
    "- how to visualise the optimization process"
   ]
  },
  {
   "cell_type": "code",
   "execution_count": null,
   "metadata": {},
   "outputs": [],
   "source": [
    "from IPython.display import clear_output\n",
    "\n",
    "try:\n",
    "    import qdax\n",
    "except:\n",
    "    print(\"QDax not found. Installing...\")\n",
    "    !pip install qdax[cuda12]\n",
    "    import qdax\n",
    "\n",
    "clear_output()"
   ]
  },
  {
   "cell_type": "code",
   "execution_count": null,
   "metadata": {},
   "outputs": [],
   "source": [
    "import jax\n",
    "import jax.numpy as jnp\n",
    "\n",
    "from qdax.core.map_elites import MAPElites\n",
    "from qdax.core.emitters.cma_mega_emitter import CMAMEGAEmitter\n",
    "from qdax.core.containers.mapelites_repertoire import compute_cvt_centroids, MapElitesRepertoire\n",
    "from qdax.utils.plotting import plot_map_elites_results\n",
    "\n",
    "from typing import Dict"
   ]
  },
  {
   "cell_type": "markdown",
   "metadata": {},
   "source": [
    "## Set the hyperparameters\n",
    "\n",
    "Most hyperparameters are similar to those introduced in [Differentiable Quality Diversity paper](https://arxiv.org/pdf/2106.03894.pdf)."
   ]
  },
  {
   "cell_type": "code",
   "execution_count": null,
   "metadata": {},
   "outputs": [],
   "source": [
    "#@title QD Training Definitions Fields\n",
    "#@markdown ---\n",
    "num_iterations = 20000 #@param {type:\"integer\"}\n",
    "num_dimensions = 1000 #@param {type:\"integer\"}\n",
    "num_centroids = 10000 #@param {type:\"integer\"}\n",
    "minval = -5.12 #@param {type:\"number\"}\n",
    "maxval = 5.12 #@param {type:\"number\"}\n",
    "batch_size = 36 #@param {type:\"integer\"}\n",
    "learning_rate = 1 #@param {type:\"number\"}\n",
    "sigma_g = 3.16 #@param {type:\"number\"} # square root of 10, the value given in the paper\n",
    "minval = -5.12 #@param {type:\"number\"}\n",
    "maxval = 5.12 #@param {type:\"number\"}\n",
    "#@markdown ---"
   ]
  },
  {
   "cell_type": "markdown",
   "metadata": {},
   "source": [
    "## Defines the scoring function: rastrigin\n",
    "\n",
    "As we are in the Differentiable QD setting, the scoring function does not only retrieve the fitness and descriptors, but also the gradients."
   ]
  },
  {
   "cell_type": "code",
   "execution_count": null,
   "metadata": {},
   "outputs": [],
   "source": [
    "def rastrigin_scoring(x: jnp.ndarray):\n",
    "    return -(10 * x.shape[-1] + jnp.sum((x+minval*0.4)**2 - 10 * jnp.cos(2 * jnp.pi * (x+minval*0.4))))\n",
    "\n",
    "def clip(x: jnp.ndarray):\n",
    "    return x*(x<=maxval)*(x>=+minval) + maxval/x*((x>maxval)+(x<+minval))\n",
    "\n",
    "def _rastrigin_descriptor_1(x: jnp.ndarray):\n",
    "    return jnp.mean(clip(x[:x.shape[-1]//2]))\n",
    "\n",
    "def _rastrigin_descriptor_2(x: jnp.ndarray):\n",
    "    return jnp.mean(clip(x[x.shape[-1]//2:]))\n",
    "\n",
    "def rastrigin_descriptors(x: jnp.ndarray):\n",
    "    return jnp.array([_rastrigin_descriptor_1(x), _rastrigin_descriptor_2(x)])\n",
    "\n",
    "rastrigin_grad_scores = jax.grad(rastrigin_scoring)"
   ]
  },
  {
   "cell_type": "code",
   "execution_count": null,
   "metadata": {},
   "outputs": [],
   "source": [
    "def scoring_function(x):\n",
    "    scores, descriptors = rastrigin_scoring(x), rastrigin_descriptors(x)\n",
    "    gradients = jnp.array([rastrigin_grad_scores(x), jax.grad(_rastrigin_descriptor_1)(x), jax.grad(_rastrigin_descriptor_2)(x)]).T\n",
    "    gradients = jnp.nan_to_num(gradients)\n",
    "\n",
    "    # Compute normalized gradients\n",
    "    norm_gradients = jax.tree_util.tree_map(\n",
    "        lambda x: jnp.linalg.norm(x, axis=1, keepdims=True),\n",
    "        gradients,\n",
    "    )\n",
    "    grads = jax.tree_util.tree_map(\n",
    "        lambda x, y: x / y, gradients, norm_gradients\n",
    "    )\n",
    "    grads = jnp.nan_to_num(grads)\n",
    "    extra_scores = {\n",
    "        'gradients': gradients,\n",
    "        'normalized_grads': grads\n",
    "    }\n",
    "\n",
    "    return scores, descriptors, extra_scores\n",
    "\n",
    "def scoring_fn(x, key):\n",
    "    fitnesses, descriptors, extra_scores = jax.vmap(scoring_function)(x)\n",
    "    return fitnesses, descriptors, extra_scores, key"
   ]
  },
  {
   "cell_type": "markdown",
   "metadata": {},
   "source": [
    "## Define the metrics that will be used"
   ]
  },
  {
   "cell_type": "code",
   "execution_count": null,
   "metadata": {},
   "outputs": [],
   "source": [
    "worst_objective = rastrigin_scoring(-jnp.ones(num_dimensions) * 5.12)\n",
    "best_objective = rastrigin_scoring(jnp.ones(num_dimensions) * 5.12 * 0.4)\n",
    "\n",
    "\n",
    "def metrics_fn(repertoire: MapElitesRepertoire) -> Dict[str, jnp.ndarray]:\n",
    "\n",
    "    # get metrics\n",
    "    grid_empty = repertoire.fitnesses == -jnp.inf\n",
    "    adjusted_fitness = (\n",
    "        (repertoire.fitnesses - worst_objective) / (best_objective - worst_objective)\n",
    "    )\n",
    "    qd_score = jnp.sum(adjusted_fitness, where=~grid_empty) / num_centroids\n",
    "    coverage = 100 * jnp.mean(1.0 - grid_empty)\n",
    "    max_fitness = jnp.max(adjusted_fitness)\n",
    "    return {\"qd_score\": qd_score, \"max_fitness\": max_fitness, \"coverage\": coverage}"
   ]
  },
  {
   "cell_type": "markdown",
   "metadata": {},
   "source": [
    "## Define the initial population, the emitter and the MAP Elites instance\n",
    "\n",
    "The emitter is defined using the CMAMEGA emitter class. This emitter is given to a MAP-Elites instance to create an instance of the CMA-MEGA algorithm."
   ]
  },
  {
   "cell_type": "code",
   "execution_count": null,
   "metadata": {},
   "outputs": [],
   "source": [
<<<<<<< HEAD
    "key = jax.random.key(0)\n",
=======
    "random_key = jax.key(0)\n",
>>>>>>> 6656f5e3
    "# no initial population - give all the same value as emitter init value\n",
    "initial_population = jax.random.uniform(key, shape=(batch_size, num_dimensions)) * 0.\n",
    "\n",
    "centroids, key = compute_cvt_centroids(\n",
    "    num_descriptors=2,\n",
    "    num_init_cvt_samples=10000,\n",
    "    num_centroids=num_centroids,\n",
    "    minval=minval,\n",
    "    maxval=maxval,\n",
    "    key=key,\n",
    ")\n",
    "\n",
    "emitter = CMAMEGAEmitter(\n",
    "    scoring_function=scoring_fn,\n",
    "    batch_size=batch_size,\n",
    "    learning_rate=learning_rate,\n",
    "    num_descriptors=2,\n",
    "    centroids=centroids,\n",
    "    sigma_g=sigma_g,\n",
    ")\n",
    "\n",
    "map_elites = MAPElites(\n",
    "    scoring_function=scoring_fn,\n",
    "    emitter=emitter,\n",
    "    metrics_function=metrics_fn\n",
    ")"
   ]
  },
  {
   "cell_type": "code",
   "execution_count": null,
   "metadata": {},
   "outputs": [],
   "source": [
    "repertoire, emitter_state, key = map_elites.init(initial_population, centroids, key)"
   ]
  },
  {
   "cell_type": "code",
   "execution_count": null,
   "metadata": {},
   "outputs": [],
   "source": [
    "%%time\n",
    "\n",
    "(repertoire, emitter_state, key,), metrics = jax.lax.scan(\n",
    "    map_elites.scan_update,\n",
    "    (repertoire, emitter_state, key),\n",
    "    (),\n",
    "    length=num_iterations,\n",
    ")"
   ]
  },
  {
   "cell_type": "code",
   "execution_count": null,
   "metadata": {},
   "outputs": [],
   "source": [
    "for k, v in metrics.items():\n",
    "    print(f\"{k} after {num_iterations * batch_size}: {v[-1]}\")"
   ]
  },
  {
   "cell_type": "markdown",
   "metadata": {},
   "source": [
    "## Visualise results"
   ]
  },
  {
   "cell_type": "code",
   "execution_count": null,
   "metadata": {},
   "outputs": [],
   "source": [
    "#@title Visualization\n",
    "\n",
    "# create the x-axis array\n",
    "env_steps = jnp.arange(num_iterations) * batch_size\n",
    "\n",
    "# create the plots and the grid\n",
    "fig, axes = plot_map_elites_results(\n",
    "    env_steps=env_steps, metrics=metrics, repertoire=repertoire, min_descriptor=minval, max_descriptor=maxval\n",
    ")"
   ]
  }
 ],
 "metadata": {
  "kernelspec": {
   "display_name": "Python 3 (ipykernel)",
   "language": "python",
   "name": "python3"
  },
  "language_info": {
   "codemirror_mode": {
    "name": "ipython",
    "version": 3
   },
   "file_extension": ".py",
   "mimetype": "text/x-python",
   "name": "python",
   "nbconvert_exporter": "python",
   "pygments_lexer": "ipython3",
   "version": "3.10.12"
  },
  "vscode": {
   "interpreter": {
    "hash": "9ae46cf6a59eb5e192bc4f27fbb5c33d8a30eb9acb43edbb510eeaf7c819ab64"
   }
  }
 },
 "nbformat": 4,
 "nbformat_minor": 2
}<|MERGE_RESOLUTION|>--- conflicted
+++ resolved
@@ -198,11 +198,7 @@
    "metadata": {},
    "outputs": [],
    "source": [
-<<<<<<< HEAD
     "key = jax.random.key(0)\n",
-=======
-    "random_key = jax.key(0)\n",
->>>>>>> 6656f5e3
     "# no initial population - give all the same value as emitter init value\n",
     "initial_population = jax.random.uniform(key, shape=(batch_size, num_dimensions)) * 0.\n",
     "\n",
