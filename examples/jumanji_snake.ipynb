--- conflicted
+++ resolved
@@ -137,11 +137,7 @@
    "outputs": [],
    "source": [
     "# Init a random key\n",
-<<<<<<< HEAD
     "key = jax.random.key(seed)\n",
-=======
-    "random_key = jax.random.key(seed)\n",
->>>>>>> 6656f5e3
     "\n",
     "# get number of actions\n",
     "num_actions = env.action_spec().maximum + 1\n",
