--- conflicted
+++ resolved
@@ -205,11 +205,7 @@
    "metadata": {},
    "outputs": [],
    "source": [
-<<<<<<< HEAD
     "key = jax.random.key(0)\n",
-=======
-    "random_key = jax.random.key(0)\n",
->>>>>>> 6656f5e3
     "# in CMA-ME settings (from the paper), there is no init population\n",
     "# we multipy by zero to reproduce this setting\n",
     "initial_population = jax.random.uniform(key, shape=(batch_size, num_dimensions)) * 0.\n",
