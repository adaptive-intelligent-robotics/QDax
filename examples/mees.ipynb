--- conflicted
+++ resolved
@@ -151,11 +151,7 @@
     "env = environments.create(env_name, episode_length=episode_length)\n",
     "\n",
     "# Init a random key\n",
-<<<<<<< HEAD
     "key = jax.random.key(seed)\n",
-=======
-    "random_key = jax.random.key(seed)\n",
->>>>>>> 6656f5e3
     "\n",
     "# Init policy network\n",
     "policy_layer_sizes = policy_hidden_layer_sizes + (env.action_size,)\n",
