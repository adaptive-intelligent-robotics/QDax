{
 "cells": [
  {
   "cell_type": "markdown",
   "metadata": {},
   "source": [
    "[![Open In Colab](https://colab.research.google.com/assets/colab-badge.svg)](https://colab.research.google.com/github/adaptive-intelligent-robotics/QDax/blob/main/examples/nsga2_spea2.ipynb)"
   ]
  },
  {
   "cell_type": "markdown",
   "metadata": {},
   "source": [
    "# Optimizing multiple objectives with NSGA2 & SPEA2 in Jax\n",
    "\n",
    "This notebook shows how to use QDax to find diverse and performing parameters on a multi-objectives Rastrigin problem, using [NSGA2](https://ieeexplore.ieee.org/document/996017) and [SPEA2](https://www.semanticscholar.org/paper/SPEA2%3A-Improving-the-strength-pareto-evolutionary-Zitzler-Laumanns/b13724cb54ae4171916f3f969d304b9e9752a57f) algorithms. It can be run locally or on Google Colab. We recommand to use a GPU. This notebook will show:\n",
    "\n",
    "- how to define the problem\n",
    "- how to create an emitter instance\n",
    "- how to create an NSGA2 instance\n",
    "- how to create an SPEA2 instance\n",
    "- which functions must be defined before training\n",
    "- how to launch a certain number of training steps\n",
    "- how to visualise the optimization process"
   ]
  },
  {
   "cell_type": "code",
   "execution_count": null,
   "metadata": {},
   "outputs": [],
   "source": [
    "from IPython.display import clear_output\n",
    "\n",
    "try:\n",
    "    import qdax\n",
    "except:\n",
    "    print(\"QDax not found. Installing...\")\n",
    "    !pip install qdax[cuda12]\n",
    "    import qdax\n",
    "\n",
    "clear_output()"
   ]
  },
  {
   "cell_type": "code",
   "execution_count": null,
   "metadata": {},
   "outputs": [],
   "source": [
    "import jax.numpy as jnp\n",
    "import jax\n",
    "\n",
    "from typing import Tuple\n",
    "\n",
    "import matplotlib.pyplot as plt\n",
    "\n",
    "from functools import partial\n",
    "\n",
    "from qdax.baselines.nsga2 import (\n",
    "    NSGA2\n",
    ")\n",
    "from qdax.baselines.spea2 import (\n",
    "    SPEA2\n",
    ")\n",
    "\n",
    "from qdax.core.emitters.mutation_operators import (\n",
    "    polynomial_crossover,\n",
    "    polynomial_mutation\n",
    ")\n",
    "from qdax.core.emitters.standard_emitters import MixingEmitter\n",
    "from qdax.utils.pareto_front import compute_pareto_front\n",
    "from qdax.utils.plotting import plot_global_pareto_front\n",
    "\n",
    "from qdax.utils.pareto_front import compute_pareto_front\n",
    "from qdax.utils.plotting import plot_global_pareto_front\n",
    "from qdax.utils.metrics import default_ga_metrics\n",
    "\n",
    "from qdax.custom_types import Genotype, Fitness, Descriptor"
   ]
  },
  {
   "cell_type": "markdown",
   "metadata": {},
   "source": [
    "## Set the hyperparameters"
   ]
  },
  {
   "cell_type": "code",
   "execution_count": null,
   "metadata": {},
   "outputs": [],
   "source": [
    "#@markdown ---\n",
    "population_size = 1000 #@param {type:\"integer\"}\n",
    "num_iterations = 1000 #@param {type:\"integer\"}\n",
    "proportion_mutation = 0.80 #@param {type:\"number\"}\n",
    "minval = -5.12 #@param {type:\"number\"}\n",
    "maxval = 5.12 #@param {type:\"number\"}\n",
    "batch_size = 100 #@param {type:\"integer\"}\n",
    "genotype_dim = 6 #@param {type:\"integer\"}\n",
    "lag = 2.2 #@param {type:\"number\"}\n",
    "base_lag = 0 #@param {type:\"number\"}\n",
    "# for spea2\n",
    "num_neighbours=1 #@param {type:\"integer\"}\n",
    "#@markdown ---"
   ]
  },
  {
   "cell_type": "markdown",
   "metadata": {},
   "source": [
    "## Define the scoring function: rastrigin multi-objective\n",
    "\n",
    "We use two rastrigin functions with an offset to create a multi-objective problem."
   ]
  },
  {
   "cell_type": "code",
   "execution_count": null,
   "metadata": {},
   "outputs": [],
   "source": [
    "def rastrigin_scorer(\n",
    "    genotypes: jnp.ndarray, base_lag: float, lag: float\n",
    ") -> Tuple[Fitness, Descriptor]:\n",
    "    \"\"\"\n",
    "    Rastrigin Scorer with first two dimensions as descriptors\n",
    "    \"\"\"\n",
    "    descriptors = genotypes[:, :2]\n",
    "    f1 = -(\n",
    "        10 * genotypes.shape[1]\n",
    "        + jnp.sum(\n",
    "            (genotypes - base_lag) ** 2\n",
    "            - 10 * jnp.cos(2 * jnp.pi * (genotypes - base_lag)),\n",
    "            axis=1,\n",
    "        )\n",
    "    )\n",
    "\n",
    "    f2 = -(\n",
    "        10 * genotypes.shape[1]\n",
    "        + jnp.sum(\n",
    "            (genotypes - lag) ** 2 - 10 * jnp.cos(2 * jnp.pi * (genotypes - lag)),\n",
    "            axis=1,\n",
    "        )\n",
    "    )\n",
    "    scores = jnp.stack([f1, f2], axis=-1)\n",
    "\n",
    "    return scores, descriptors"
   ]
  },
  {
   "cell_type": "code",
   "execution_count": null,
   "metadata": {},
   "outputs": [],
   "source": [
    "# Scoring function\n",
    "scoring_function = partial(\n",
    "    rastrigin_scorer,\n",
    "    lag=lag,\n",
    "    base_lag=base_lag\n",
    ")\n",
    "\n",
    "def scoring_fn(x, key):\n",
    "    return scoring_function(x)[0], {}, key"
   ]
  },
  {
   "cell_type": "markdown",
   "metadata": {},
   "source": [
    "## Define initial population and emitter"
   ]
  },
  {
   "cell_type": "code",
   "execution_count": null,
   "metadata": {},
   "outputs": [],
   "source": [
    "# Initial population\n",
<<<<<<< HEAD
    "key = jax.random.key(0)\n",
    "key, subkey = jax.random.split(key)\n",
=======
    "random_key = jax.random.key(0)\n",
    "random_key, subkey = jax.random.split(random_key)\n",
>>>>>>> 6656f5e3
    "genotypes = jax.random.uniform(\n",
    "    subkey, (batch_size, genotype_dim), minval=minval, maxval=maxval, dtype=jnp.float32\n",
    ")\n",
    "\n",
    "# Mutation & Crossover\n",
    "crossover_function = partial(\n",
    "    polynomial_crossover, \n",
    "    proportion_var_to_change=0.5,\n",
    ")\n",
    "\n",
    "mutation_function = partial(\n",
    "    polynomial_mutation, \n",
    "    proportion_to_mutate=0.5, \n",
    "    eta=0.05, \n",
    "    minval=minval, \n",
    "    maxval=maxval\n",
    ")\n",
    "\n",
    "# Define the emitter\n",
    "mixing_emitter = MixingEmitter(\n",
    "    mutation_fn=mutation_function, \n",
    "    variation_fn=crossover_function, \n",
    "    variation_percentage=1-proportion_mutation, \n",
    "    batch_size=batch_size\n",
    ")"
   ]
  },
  {
   "cell_type": "markdown",
   "metadata": {},
   "source": [
    "## Instantiate and init NSGA2"
   ]
  },
  {
   "cell_type": "code",
   "execution_count": null,
   "metadata": {},
   "outputs": [],
   "source": [
    "# instantitiate nsga2\n",
    "nsga2 = NSGA2(\n",
    "    scoring_function=scoring_fn,\n",
    "    emitter=mixing_emitter,\n",
    "    metrics_function=default_ga_metrics\n",
    ")\n",
    "\n",
    "# init nsga2\n",
    "repertoire, emitter_state, key = nsga2.init(\n",
    "    genotypes,\n",
    "    population_size,\n",
    "    key\n",
    ")"
   ]
  },
  {
   "cell_type": "markdown",
   "metadata": {},
   "source": [
    "## Run and visualize result"
   ]
  },
  {
   "cell_type": "code",
   "execution_count": null,
   "metadata": {},
   "outputs": [],
   "source": [
    "%%time\n",
    "\n",
    "# run optimization loop\n",
    "(repertoire, emitter_state, key), _ = jax.lax.scan(\n",
    "    nsga2.scan_update, (repertoire, emitter_state, key), (), length=num_iterations\n",
    ")"
   ]
  },
  {
   "cell_type": "code",
   "execution_count": null,
   "metadata": {},
   "outputs": [],
   "source": [
    "fig, ax = plt.subplots(figsize=(9, 6))\n",
    "pareto_bool = compute_pareto_front(repertoire.fitnesses)\n",
    "plot_global_pareto_front(repertoire.fitnesses[pareto_bool], ax=ax)\n",
    "ax.set_title(\"Pareto front obtained by NSGA2\", fontsize=16)\n",
    "ax.set_xlabel(\"Fitness Dimension 1\", fontsize=14)\n",
    "ax.set_ylabel(\"Fitness Dimension 2\", fontsize=14)\n",
    "plt.grid()\n",
    "plt.show()"
   ]
  },
  {
   "cell_type": "markdown",
   "metadata": {},
   "source": [
    "## Instantiate and init SPEA2"
   ]
  },
  {
   "cell_type": "code",
   "execution_count": null,
   "metadata": {},
   "outputs": [],
   "source": [
    "# instantitiate spea2\n",
    "spea2 = SPEA2(\n",
    "    scoring_function=scoring_fn,\n",
    "    emitter=mixing_emitter,\n",
    "    metrics_function=default_ga_metrics\n",
    ")\n",
    "\n",
    "# init spea2\n",
    "repertoire, emitter_state, key = spea2.init(\n",
    "    genotypes,\n",
    "    population_size,\n",
    "    num_neighbours,\n",
    "    key\n",
    ")"
   ]
  },
  {
   "cell_type": "code",
   "execution_count": null,
   "metadata": {},
   "outputs": [],
   "source": [
    "%%time\n",
    "\n",
    "# run optimization loop\n",
    "(repertoire, emitter_state, key), _ = jax.lax.scan(\n",
    "    spea2.scan_update, (repertoire, emitter_state, key), (), length=num_iterations\n",
    ")"
   ]
  },
  {
   "cell_type": "markdown",
   "metadata": {},
   "source": [
    "## Run and visualize result"
   ]
  },
  {
   "cell_type": "code",
   "execution_count": null,
   "metadata": {},
   "outputs": [],
   "source": [
    "fig, ax = plt.subplots(figsize=(9, 6))\n",
    "pareto_bool = compute_pareto_front(repertoire.fitnesses)\n",
    "plot_global_pareto_front(repertoire.fitnesses[pareto_bool], ax=ax)\n",
    "ax.set_title(\"Pareto front obtained by SPEA2\", fontsize=16)\n",
    "ax.set_xlabel(\"Fitness Dimension 1\", fontsize=14)\n",
    "ax.set_ylabel(\"Fitness Dimension 2\", fontsize=14)\n",
    "plt.grid()\n",
    "plt.show()"
   ]
  }
 ],
 "metadata": {
  "kernelspec": {
   "display_name": "Python 3.8.13 ('qdaxpy38')",
   "language": "python",
   "name": "python3"
  },
  "language_info": {
   "codemirror_mode": {
    "name": "ipython",
    "version": 3
   },
   "file_extension": ".py",
   "mimetype": "text/x-python",
   "name": "python",
   "nbconvert_exporter": "python",
   "pygments_lexer": "ipython3",
   "version": "3.8.13"
  },
  "vscode": {
   "interpreter": {
    "hash": "9ae46cf6a59eb5e192bc4f27fbb5c33d8a30eb9acb43edbb510eeaf7c819ab64"
   }
  }
 },
 "nbformat": 4,
 "nbformat_minor": 2
}<|MERGE_RESOLUTION|>--- conflicted
+++ resolved
@@ -181,13 +181,8 @@
    "outputs": [],
    "source": [
     "# Initial population\n",
-<<<<<<< HEAD
     "key = jax.random.key(0)\n",
     "key, subkey = jax.random.split(key)\n",
-=======
-    "random_key = jax.random.key(0)\n",
-    "random_key, subkey = jax.random.split(random_key)\n",
->>>>>>> 6656f5e3
     "genotypes = jax.random.uniform(\n",
     "    subkey, (batch_size, genotype_dim), minval=minval, maxval=maxval, dtype=jnp.float32\n",
     ")\n",
