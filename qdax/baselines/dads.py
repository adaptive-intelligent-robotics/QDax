--- conflicted
+++ resolved
@@ -495,12 +495,8 @@
             (training_state, transitions),
         )
 
-<<<<<<< HEAD
-        # udpate alpha
-        key, subkey = jax.random.split(key)
-=======
         # update alpha
->>>>>>> 69b781e9
+        key, subkey = jax.random.split(key)
         (
             alpha_params,
             alpha_optimizer_state,
