--- conflicted
+++ resolved
@@ -161,13 +161,8 @@
         policy_params: Params,
         key: RNGKey,
         deterministic: bool = False,
-<<<<<<< HEAD
     ) -> Action:
-        """Selects an action acording to SAC policy.
-=======
-    ) -> Tuple[Action, RNGKey]:
         """Selects an action according to SAC policy.
->>>>>>> 69b781e9
 
         Args:
             obs: agent observation(s)
