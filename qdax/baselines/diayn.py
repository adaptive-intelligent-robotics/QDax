"""
A collection of functions and classes that define the algorithm Diversity Is All You
Need (DIAYN), ref: https://arxiv.org/abs/1802.06070.
"""

from dataclasses import dataclass
from functools import partial
from typing import Callable, Tuple

import jax
import jax.numpy as jnp
import optax
from brax.envs import Env
from brax.envs import State as EnvState
from brax.training.distribution import NormalTanhDistribution

from qdax.baselines.sac import SAC, SacConfig
from qdax.core.neuroevolution.buffers.buffer import QDTransition, ReplayBuffer
from qdax.core.neuroevolution.losses.diayn_loss import make_diayn_loss_fn
from qdax.core.neuroevolution.mdp_utils import TrainingState, get_first_episode
from qdax.core.neuroevolution.networks.diayn_networks import make_diayn_networks
from qdax.core.neuroevolution.sac_td3_utils import generate_unroll
from qdax.custom_types import Metrics, Params, Reward, RNGKey, Skill, StateDescriptor


class DiaynTrainingState(TrainingState):
    """Training state for the DIAYN algorithm"""

    policy_optimizer_state: optax.OptState
    policy_params: Params
    critic_optimizer_state: optax.OptState
    critic_params: Params
    alpha_optimizer_state: optax.OptState
    alpha_params: Params
    target_critic_params: Params
    discriminator_optimizer_state: optax.OptState
    discriminator_params: Params
    key: RNGKey
    steps: jnp.ndarray


@dataclass
class DiaynConfig(SacConfig):
    """Configuration for the DIAYN algorithm"""

    num_skills: int = 5
    descriptor_full_state: bool = False


class DIAYN(SAC):
    """Implements DIAYN algorithm https://arxiv.org/abs/1802.06070.

    Note that the functions select_action, _update_alpha, _update_critic and
    _update_actor are inherited from SAC algorithm.

    In the current implementation, we suppose that the skills are fixed one
    hot vectors, and do not support continuous skills at the moment.

    Also, we suppose that the skills are evaluated in parallel in a fixed
    manner: a batch of environments, containing a multiple of the number
    of skills, is used to evaluate the skills in the environment and hence
    to generate transitions. The sampling is hence fixed and perfectly uniform.

    Since we are using categorical skills, the current loss function used
    to train the discriminator is the categorical cross entropy loss.

    We plan to add continuous skill as an option in the future. We also plan
    to release the current constraint on the number of batched environments
    by sampling from the skills rather than having this fixed setting.
    """

    def __init__(self, config: DiaynConfig, action_size: int):
        self._config: DiaynConfig = config
        if self._config.normalize_observations:
            raise NotImplementedError("Normalization is not implemented for DIAYN yet")

        # define the networks
        self._policy, self._critic, self._discriminator = make_diayn_networks(
            num_skills=self._config.num_skills,
            action_size=action_size,
            policy_hidden_layer_size=self._config.policy_hidden_layer_size,
            critic_hidden_layer_size=self._config.critic_hidden_layer_size,
        )

        # define the action distribution
        self._action_size = action_size
        self._parametric_action_distribution = NormalTanhDistribution(
            event_size=action_size
        )
        self._sample_action_fn = self._parametric_action_distribution.sample

        # define the losses
        (
            self._alpha_loss_fn,
            self._policy_loss_fn,
            self._critic_loss_fn,
            self._discriminator_loss_fn,
        ) = make_diayn_loss_fn(
            policy_fn=self._policy.apply,
            critic_fn=self._critic.apply,
            discriminator_fn=self._discriminator.apply,
            reward_scaling=self._config.reward_scaling,
            discount=self._config.discount,
            action_size=action_size,
            num_skills=self._config.num_skills,
            parametric_action_distribution=self._parametric_action_distribution,
        )

        # define the optimizers
        self._policy_optimizer = optax.adam(learning_rate=self._config.learning_rate)
        self._critic_optimizer = optax.adam(learning_rate=self._config.learning_rate)
        self._alpha_optimizer = optax.adam(learning_rate=self._config.learning_rate)
        self._discriminator_optimizer = optax.adam(
            learning_rate=self._config.learning_rate
        )

    def init(  # type: ignore
        self,
        key: RNGKey,
        action_size: int,
        observation_size: int,
        descriptor_size: int,
    ) -> DiaynTrainingState:
        """Initialise the training state of the algorithm.

        Args:
            key: a jax random key
            action_size: the size of the environment's action space
            observation_size: the size of the environment's observation space
            descriptor_size: the size of the environment's descriptor space (i.e. the
                dimension of the discriminator's input)

        Returns:
            the initial training state of DIAYN
        """

        # define policy and critic params
        dummy_obs = jnp.zeros((1, observation_size + self._config.num_skills))
        dummy_action = jnp.zeros((1, action_size))
        dummy_discriminator_obs = jnp.zeros((1, descriptor_size))

        key, subkey = jax.random.split(key)
        policy_params = self._policy.init(subkey, dummy_obs)

        key, subkey = jax.random.split(key)
        critic_params = self._critic.init(subkey, dummy_obs, dummy_action)

        target_critic_params = jax.tree.map(
            lambda x: jnp.asarray(x.copy()), critic_params
        )

        key, subkey = jax.random.split(key)
        discriminator_params = self._discriminator.init(
            subkey, obs=dummy_discriminator_obs
        )

        policy_optimizer_state = self._policy_optimizer.init(policy_params)
        critic_optimizer_state = self._critic_optimizer.init(critic_params)
        discriminator_optimizer_state = self._discriminator_optimizer.init(
            discriminator_params
        )

        log_alpha = jnp.asarray(jnp.log(self._config.alpha_init), dtype=jnp.float32)
        alpha_optimizer_state = self._alpha_optimizer.init(log_alpha)

        return DiaynTrainingState(
            policy_optimizer_state=policy_optimizer_state,
            policy_params=policy_params,
            critic_optimizer_state=critic_optimizer_state,
            critic_params=critic_params,
            alpha_optimizer_state=alpha_optimizer_state,
            alpha_params=log_alpha,
            target_critic_params=target_critic_params,
            discriminator_optimizer_state=discriminator_optimizer_state,
            discriminator_params=discriminator_params,
            key=key,
            steps=jnp.array(0),
        )

    @partial(jax.jit, static_argnames=("self", "add_log_p_z"))
    def _compute_diversity_reward(
        self,
        transition: QDTransition,
        discriminator_params: Params,
        add_log_p_z: bool = True,
    ) -> Reward:
        """Computes the diversity reward of DIAYN.

        As we use discrete skills (one hot encoded vectors), the categorical
        cross entropy is used here.

        Args:
            transition: a batch of transitions from the replay buffer
            discriminator_params: the parameters of the discriminator
            add_log_p_z: whether or not to add (minus) the probability of the skills'
                prior distribution. Defaults to True.

        Returns:
            the diversity reward
        """

        next_state_desc = transition.next_state_desc
        skills = transition.next_obs[:, -self._config.num_skills :]
        reward = jnp.sum(
            jax.nn.log_softmax(
                self._discriminator.apply(discriminator_params, next_state_desc)
            )
            * skills,
            axis=1,
        )
        if add_log_p_z:
            reward += jnp.log(self._config.num_skills)
        return reward

    @partial(jax.jit, static_argnames=("self", "env", "deterministic"))
    def play_step_fn(
        self,
        env_state: EnvState,
        training_state: DiaynTrainingState,
        skills: Skill,
        env: Env,
        deterministic: bool = False,
    ) -> Tuple[EnvState, DiaynTrainingState, QDTransition]:
        """Plays a step in the environment. Concatenates skills to the observation
        vector, selects an action according to SAC rule and performs the environment
        step.

        Args:
            env_state: the current environment state
            training_state: the DIAYN training state
            skills: the skills concatenated to the observation vector
            env: the environment
            deterministic: whether or not to select action in a deterministic way.
                Defaults to False.

        Returns:
            the new environment state
            the new DIAYN training state
            the played transition
        """

        key = training_state.key

        policy_params = training_state.policy_params
        obs = jnp.concatenate([env_state.obs, skills], axis=1)

        # If the env does not support state descriptor, we set it to (0,0)
        if "state_descriptor" in env_state.info:
            state_desc = env_state.info["state_descriptor"]
        else:
            state_desc = jnp.zeros((env_state.obs.shape[0], 2))

        key, subkey = jax.random.split(key)
        actions = self.select_action(
            obs=obs,
            policy_params=policy_params,
            key=subkey,
            deterministic=deterministic,
        )

        next_env_state = env.step(env_state, actions)
        next_obs = jnp.concatenate([next_env_state.obs, skills], axis=1)
        if "state_descriptor" in next_env_state.info:
            next_state_desc = next_env_state.info["state_descriptor"]
        else:
            next_state_desc = jnp.zeros((next_env_state.obs.shape[0], 2))
        truncations = next_env_state.info["truncation"]
        transition = QDTransition(
            obs=obs,
            next_obs=next_obs,
            state_desc=state_desc,
            next_state_desc=next_state_desc,
            rewards=next_env_state.reward,
            dones=next_env_state.done,
            actions=actions,
            truncations=truncations,
        )
        training_state = training_state.replace(key=key)

        return next_env_state, training_state, transition

    @partial(jax.jit, static_argnames=("self", "play_step_fn", "env_batch_size"))
    def eval_policy_fn(
        self,
        training_state: DiaynTrainingState,
        eval_env_first_state: EnvState,
        play_step_fn: Callable[
            [EnvState, Params, RNGKey],
            Tuple[EnvState, Params, RNGKey, QDTransition],
        ],
        env_batch_size: int,
    ) -> Tuple[Reward, Reward, Reward, StateDescriptor]:
        """Evaluates the agent's policy over an entire episode, across all batched
        environments.


        Args:
            training_state: the DIAYN training state
            eval_env_first_state: the initial state for evaluation
            play_step_fn: the play_step function used to collect the evaluation episode
            env_batch_size: the number of environments we play simultaneously

        Returns:
            true return averaged over batch dimension, shape: (1,)
            true return per environment, shape: (env_batch_size,)
            diversity return per environment, shape: (env_batch_size,)
            state descriptors, shape: (episode_length, env_batch_size, descriptor_size)

        """

        state, training_state, transitions = generate_unroll(
            init_state=eval_env_first_state,
            training_state=training_state,
            episode_length=self._config.episode_length,
            play_step_fn=play_step_fn,
        )

        transitions = get_first_episode(transitions)
        true_returns = jnp.nansum(transitions.rewards, axis=0)
        true_return = jnp.mean(true_returns, axis=-1)

        reshaped_transitions = jax.tree.map(
            lambda x: x.reshape((self._config.episode_length * env_batch_size, -1)),
            transitions,
        )

        if self._config.descriptor_full_state:
            state_desc = reshaped_transitions.obs[:, : -self._config.num_skills]
            next_state_desc = reshaped_transitions.next_obs[
                :, : -self._config.num_skills
            ]
            reshaped_transitions = reshaped_transitions.replace(
                state_desc=state_desc, next_state_desc=next_state_desc
            )

        diversity_rewards = self._compute_diversity_reward(
            transition=reshaped_transitions,
            discriminator_params=training_state.discriminator_params,
        ).reshape((self._config.episode_length, env_batch_size))

        diversity_returns = jnp.nansum(diversity_rewards, axis=0)

        return (
            true_return,
            true_returns,
            diversity_returns,
            transitions.state_desc,
        )

    @partial(jax.jit, static_argnames=("self",))
    def _compute_reward(
        self, transition: QDTransition, training_state: DiaynTrainingState
    ) -> Reward:
        """Computes the reward to train the networks.

        Args:
            transition: a batch of transitions from the replay buffer
            training_state: the current training state

        Returns:
            the DIAYN diversity reward
        """
        return self._compute_diversity_reward(
            transition=transition,
            discriminator_params=training_state.discriminator_params,
            add_log_p_z=True,
        )

    @partial(jax.jit, static_argnames=("self",))
    def _update_networks(
        self,
        training_state: DiaynTrainingState,
        transitions: QDTransition,
    ) -> Tuple[DiaynTrainingState, Metrics]:
        """Updates all the networks of the training state.

        Args:
            training_state: the current training state.
            transitions: transitions sampled from the replay buffer.
            key: a random key to handle stochastic operations.

        Returns:
            The update training state, metrics and a new random key.
        """
        key = training_state.key

        # Compute discriminator loss and gradients
        discriminator_loss, discriminator_gradient = jax.value_and_grad(
            self._discriminator_loss_fn
        )(
            training_state.discriminator_params,
            transitions=transitions,
        )

        # update discriminator
        (
            discriminator_updates,
            discriminator_optimizer_state,
        ) = self._discriminator_optimizer.update(
            discriminator_gradient, training_state.discriminator_optimizer_state
        )
        discriminator_params = optax.apply_updates(
            training_state.discriminator_params, discriminator_updates
        )

<<<<<<< HEAD
        # udpate alpha
        key, subkey = jax.random.split(key)
=======
        # update alpha
>>>>>>> 69b781e9
        (
            alpha_params,
            alpha_optimizer_state,
            alpha_loss,
        ) = self._update_alpha(
            alpha_lr=self._config.learning_rate,
            training_state=training_state,
            transitions=transitions,
            key=subkey,
        )

        # update critic
        key, subkey = jax.random.split(key)
        (
            critic_params,
            target_critic_params,
            critic_optimizer_state,
            critic_loss,
        ) = self._update_critic(
            critic_lr=self._config.learning_rate,
            reward_scaling=self._config.reward_scaling,
            discount=self._config.discount,
            training_state=training_state,
            transitions=transitions,
            key=subkey,
        )

        # update actor
        key, subkey = jax.random.split(key)
        (
            policy_params,
            policy_optimizer_state,
            policy_loss,
        ) = self._update_actor(
            policy_lr=self._config.learning_rate,
            training_state=training_state,
            transitions=transitions,
            key=subkey,
        )

        # Create new training state
        key, subkey = jax.random.split(key)
        new_training_state = DiaynTrainingState(
            policy_optimizer_state=policy_optimizer_state,
            policy_params=policy_params,
            critic_optimizer_state=critic_optimizer_state,
            critic_params=critic_params,
            alpha_optimizer_state=alpha_optimizer_state,
            alpha_params=alpha_params,
            target_critic_params=target_critic_params,
            discriminator_optimizer_state=discriminator_optimizer_state,
            discriminator_params=discriminator_params,
            key=subkey,
            steps=training_state.steps + 1,
        )
        metrics = {
            "actor_loss": policy_loss,
            "critic_loss": critic_loss,
            "discriminator_loss": discriminator_loss,
            "alpha_loss": alpha_loss,
        }

        return new_training_state, metrics

    @partial(jax.jit, static_argnames=("self",))
    def update(
        self,
        training_state: DiaynTrainingState,
        replay_buffer: ReplayBuffer,
    ) -> Tuple[DiaynTrainingState, ReplayBuffer, Metrics]:
        """Performs a training step to update the policy, the critic and the
        discriminator parameters.

        Args:
            training_state: the current DIAYN training state
            replay_buffer: the replay buffer

        Returns:
            the updated DIAYN training state
            the replay buffer
            the training metrics
        """
        # Sample a batch of transitions in the buffer
        key = training_state.key

        key, subkey = jax.random.split(key)
        transitions = replay_buffer.sample(
            subkey,
            sample_size=self._config.batch_size,
        )

        # Optionally replace the state descriptor by the observation
        if self._config.descriptor_full_state:
            state_desc = transitions.obs[:, : -self._config.num_skills]
            next_state_desc = transitions.next_obs[:, : -self._config.num_skills]
            transitions = transitions.replace(
                state_desc=state_desc, next_state_desc=next_state_desc
            )

        # Compute the rewards and replace transitions
        rewards = self._compute_reward(transitions, training_state)
        transitions = transitions.replace(rewards=rewards)

        # update params of networks in the training state
        new_training_state, metrics = self._update_networks(
            training_state, transitions=transitions
        )

        return new_training_state, replay_buffer, metrics<|MERGE_RESOLUTION|>--- conflicted
+++ resolved
@@ -403,12 +403,8 @@
             training_state.discriminator_params, discriminator_updates
         )
 
-<<<<<<< HEAD
-        # udpate alpha
-        key, subkey = jax.random.split(key)
-=======
         # update alpha
->>>>>>> 69b781e9
+        key, subkey = jax.random.split(key)
         (
             alpha_params,
             alpha_optimizer_state,
