from typing import Any, Dict, Iterable, List, Optional, Tuple

import jax.numpy as jnp
import matplotlib as mpl
import matplotlib.cm as cm
import matplotlib.pyplot as plt
import numpy as np
from matplotlib.axes import Axes
from matplotlib.collections import LineCollection
from matplotlib.colors import Normalize
from matplotlib.figure import Figure
from mpl_toolkits.axes_grid1 import make_axes_locatable
from scipy.spatial import Voronoi

<<<<<<< HEAD
from qdax.core.containers.mapelites_repertoire import MapElitesRepertoire
from qdax.core.containers.mome_repertoire import MOMERepertoire
=======
from qdax.core.containers.mome_repertoire import MOMERepertoire
from qdax.core.containers.repertoire import MapElitesRepertoire
>>>>>>> 7ef0787c


def get_voronoi_finite_polygons_2d(
    centroids: np.ndarray, radius: Optional[float] = None
) -> Tuple[List, np.ndarray]:
    """Reconstruct infinite voronoi regions in a 2D diagram to finite
    regions."""
    voronoi_diagram = Voronoi(centroids)
    if voronoi_diagram.points.shape[1] != 2:
        raise ValueError("Requires 2D input")

    new_regions = []
    new_vertices = voronoi_diagram.vertices.tolist()

    center = voronoi_diagram.points.mean(axis=0)
    if radius is None:
        radius = voronoi_diagram.points.ptp().max()

    # Construct a map containing all ridges for a given point
    all_ridges: Dict[jnp.ndarray, jnp.ndarray] = {}
    for (p1, p2), (v1, v2) in zip(
        voronoi_diagram.ridge_points, voronoi_diagram.ridge_vertices
    ):
        all_ridges.setdefault(p1, []).append((p2, v1, v2))
        all_ridges.setdefault(p2, []).append((p1, v1, v2))

    # Reconstruct infinite regions
    for p1, region in enumerate(voronoi_diagram.point_region):
        vertices = voronoi_diagram.regions[region]

        if all(v >= 0 for v in vertices):
            # finite region
            new_regions.append(vertices)
            continue

        # reconstruct a non-finite region
        ridges = all_ridges[p1]
        new_region = [v for v in vertices if v >= 0]

        for p2, v1, v2 in ridges:
            if v2 < 0:
                v1, v2 = v2, v1
            if v1 >= 0:
                # finite ridge: already in the region
                continue

            # Compute the missing endpoint of an infinite ridge
            t = voronoi_diagram.points[p2] - voronoi_diagram.points[p1]  # tangent
            t /= np.linalg.norm(t)
            n = np.array([-t[1], t[0]])  # normal

            midpoint = voronoi_diagram.points[[p1, p2]].mean(axis=0)
            direction = np.sign(np.dot(midpoint - center, n)) * n
            far_point = voronoi_diagram.vertices[v2] + direction * radius

            new_region.append(len(new_vertices))
            new_vertices.append(far_point.tolist())

        # sort region counterclockwise
        vs = np.asarray([new_vertices[v] for v in new_region])
        c = vs.mean(axis=0)
        angles = np.arctan2(vs[:, 1] - c[1], vs[:, 0] - c[0])
        new_region = np.array(new_region)[np.argsort(angles)]

        # finish
        new_regions.append(new_region.tolist())

    return new_regions, np.asarray(new_vertices)


def plot_2d_map_elites_repertoire(
    centroids: jnp.ndarray,
    repertoire_fitnesses: jnp.ndarray,
    minval: jnp.ndarray,
    maxval: jnp.ndarray,
    repertoire_descriptors: Optional[jnp.ndarray] = None,
    ax: Optional[plt.Axes] = None,
    vmin: Optional[float] = None,
    vmax: Optional[float] = None,
) -> Tuple[Optional[Figure], Axes]:
    """Plot a visual representation of a 2d map elites repertoire.

<<<<<<< HEAD
    TODO: Use repertoire as input directly. Because this
=======
    Note: should we use a repertoire as input directly? Because this
>>>>>>> 7ef0787c
    function is very specific to repertoires.

    Args:
        centroids: the centroids of the repertoire
        repertoire_fitnesses: the fitness of the repertoire
        minval: minimum values for the descritors
        maxval: maximum values for the descriptors
        repertoire_descriptors: the descriptors. Defaults to None.
        ax: a matplotlib axe for the figure to plot. Defaults to None.
<<<<<<< HEAD
        vmin: minimum value for the fitness. Defaults to None. If not given,
            the value will be set to the minimum fitness in the repertoire.
        vmax: maximum value for the fitness. Defaults to None. If not given,
            the value will be set to the maximum fitness in the repertoire.
=======
        vmin: minimum value for the fitness. Defaults to None.
        vmax: maximum value for the fitness. Defaults to None.
>>>>>>> 7ef0787c

    Raises:
        NotImplementedError: does not work for descriptors dimension different
        from 2.

    Returns:
        A figure and axes object, corresponding to the visualisation of the
        repertoire.
    """

    # TODO: check it and fix it if needed
    grid_empty = repertoire_fitnesses == -jnp.inf
    num_descriptors = centroids.shape[1]
    if num_descriptors != 2:
        raise NotImplementedError("Grid plot supports 2 descriptors only for now.")

    my_cmap = cm.viridis

    fitnesses = repertoire_fitnesses
    if vmin is None:
        vmin = float(jnp.min(fitnesses[~grid_empty]))
    if vmax is None:
        vmax = float(jnp.max(fitnesses[~grid_empty]))

    # set the parameters
    font_size = 12
    params = {
        "axes.labelsize": font_size,
        "legend.fontsize": font_size,
        "xtick.labelsize": font_size,
        "ytick.labelsize": font_size,
        "text.usetex": False,
        "figure.figsize": [10, 10],
    }

    mpl.rcParams.update(params)

    # create the plot object
    fig = None
    if ax is None:
        fig, ax = plt.subplots(facecolor="white", edgecolor="white")

    assert (
        len(np.array(minval).shape) < 2
    ), f"minval : {minval} should be float or couple of floats"
    assert (
        len(np.array(maxval).shape) < 2
    ), f"maxval : {maxval} should be float or couple of floats"

    if len(np.array(minval).shape) == 0 and len(np.array(maxval).shape) == 0:
        ax.set_xlim(minval, maxval)
        ax.set_ylim(minval, maxval)
    else:
        ax.set_xlim(minval[0], maxval[0])
        ax.set_ylim(minval[1], maxval[1])

    ax.set(adjustable="box", aspect="equal")

    # create the regions and vertices from centroids
    regions, vertices = get_voronoi_finite_polygons_2d(centroids)

    norm = Normalize(vmin=vmin, vmax=vmax)

    # fill the plot with contours
    for region in regions:
        polygon = vertices[region]
        ax.fill(*zip(*polygon), alpha=0.05, edgecolor="black", facecolor="white", lw=1)

    # fill the plot with the colors
    for idx, fitness in enumerate(fitnesses):
        if fitness > -jnp.inf:
            region = regions[idx]
            polygon = vertices[region]

            ax.fill(*zip(*polygon), alpha=0.8, color=my_cmap(norm(fitness)))

    # if descriptors are specified, add points location
    if repertoire_descriptors is not None:
        descriptors = repertoire_descriptors[~grid_empty]
        ax.scatter(
            descriptors[:, 0],
            descriptors[:, 1],
            c=fitnesses[~grid_empty],
            cmap=my_cmap,
            s=10,
            zorder=0,
        )

    # aesthetic
    ax.set_xlabel("Behavior Dimension 1")
    ax.set_ylabel("Behavior Dimension 2")
    divider = make_axes_locatable(ax)
    cax = divider.append_axes("right", size="5%", pad=0.05)
    cbar = plt.colorbar(mpl.cm.ScalarMappable(norm=norm, cmap=my_cmap), cax=cax)
    cbar.ax.tick_params(labelsize=font_size)

    ax.set_title("MAP-Elites Grid")
    ax.set_aspect("equal")

    return fig, ax


def plot_map_elites_results(
    env_steps: jnp.ndarray,
    metrics: Dict,
    repertoire: MapElitesRepertoire,
    min_bd: jnp.ndarray,
    max_bd: jnp.ndarray,
) -> Tuple[Optional[Figure], Axes]:
    """Plots three usual QD metrics, namely the coverage, the maximum fitness
    and the QD-score, along the number of environment steps. This function also
    plots a visualisation of the final map elites grid obtained. It ensures that
    those plots are aligned together to give a simple and efficient visualisation
    of an optimization process.

    Args:
        env_steps: the array containing the number of steps done in the environment.
        metrics: a dictionary containing metrics from the optimizatoin process.
        repertoire: the final repertoire obtained.
        min_bd: the mimimal possible values for the bd.
        max_bd: the maximal possible values for the bd.

    Returns:
        A figure and axes with the plots of the metrics and visualisation of the grid.
    """
    # Customize matplotlib params
    font_size = 16
    params = {
        "axes.labelsize": font_size,
        "axes.titlesize": font_size,
        "legend.fontsize": font_size,
        "xtick.labelsize": font_size,
        "ytick.labelsize": font_size,
        "text.usetex": False,
        "axes.titlepad": 10,
    }

    mpl.rcParams.update(params)

    # Visualize the training evolution and final repertoire
    fig, axes = plt.subplots(nrows=1, ncols=4, figsize=(40, 10))

    # env_steps = jnp.arange(num_iterations) * episode_length * batch_size

    axes[0].plot(env_steps, metrics["coverage"])
    axes[0].set_xlabel("Environment steps")
    axes[0].set_ylabel("Coverage in %")
    axes[0].set_title("Coverage evolution during training")
    axes[0].set_aspect(0.95 / axes[0].get_data_ratio(), adjustable="box")

    axes[1].plot(env_steps, metrics["max_fitness"])
    axes[1].set_xlabel("Environment steps")
    axes[1].set_ylabel("Maximum fitness")
    axes[1].set_title("Maximum fitness evolution during training")
    axes[1].set_aspect(0.95 / axes[1].get_data_ratio(), adjustable="box")

    axes[2].plot(env_steps, metrics["qd_score"])
    axes[2].set_xlabel("Environment steps")
    axes[2].set_ylabel("QD Score")
    axes[2].set_title("QD Score evolution during training")
    axes[2].set_aspect(0.95 / axes[2].get_data_ratio(), adjustable="box")

    _, axes = plot_2d_map_elites_repertoire(
        centroids=repertoire.centroids,
        repertoire_fitnesses=repertoire.fitnesses,
        minval=min_bd,
        maxval=max_bd,
        repertoire_descriptors=repertoire.descriptors,
        ax=axes[3],
    )

    return fig, axes


def multiline(
    xs: Iterable, ys: Iterable, c: Iterable, ax: Optional[Axes] = None, **kwargs: Any
) -> LineCollection:
    """Plot lines with different colorings (with c a container of numbers mapped to
        colormap)

    Note:
        len(xs) == len(ys) == len(c) is the number of line segments
        len(xs[i]) == len(ys[i]) is the number of points for each line (indexed by i)

    Args:
        xs: First dimension of the trajectory.
        ys: Second dimension of the trajectory.
        c: Colors - one for each trajectory.
        ax: A matplotlib axe. Defaults to None.

    Returns:
<<<<<<< HEAD
        Return a collection of lines corresponding to the trajectories.
=======
        Return a oollection of lines corresponding to the trajectories.
>>>>>>> 7ef0787c
    """

    # find axes
    ax = plt.gca() if ax is None else ax

    # create LineCollection
    segments = [np.column_stack([x, y]) for x, y in zip(xs, ys)]
    lc = LineCollection(segments, **kwargs)

    # set coloring of line segments
    # Note: error if c is given as a list here.
    lc.set_array(np.asarray(c))

    # add lines to axes and rescale
    # Note: adding a collection doesn't autoscalee xlim/ylim
    ax.add_collection(lc)
    ax.autoscale()
    return lc


def plot_skills_trajectory(
    trajectories: jnp.ndarray,
    skills: jnp.ndarray,
    min_values: jnp.ndarray,
    max_values: jnp.ndarray,
) -> Tuple[Figure, Axes]:
    """Plots skills trajectories on a single plot with
    different colors to recognize the skills.

    The plot can contain several trajectories of the same
    skill.

    Args:
        trajectories: skills trajectories
        skills: skills corresponding to the given trajectories
        min_values: minimum values that can be taken by the steps
            of the trajectory
        max_values: maximum values that can be taken by the steps
            of the trajectory

    Returns:
        A figure and axes.
    """
    # get number of skills
    num_skills = skills.shape[1]

    # create color from possible skills (indexed from 0 to num skills - 1)
    c = skills.argmax(axis=1)

    # create the figure
    fig, ax = plt.subplots()

    # get lines from the trajectories
    xs, ys = trajectories
    lc = multiline(xs=xs, ys=ys, c=c, ax=ax, cmap="gist_rainbow")

    # set aesthetics
    ax.set_ylim(min_values[1], max_values[1])
    ax.set_xlim(min_values[0], max_values[0])
    ax.set_xlabel("Behavior Dimension 1")
    ax.set_ylabel("Behavior Dimension 2")
    ax.set_aspect("equal")
    divider = make_axes_locatable(ax)
    cax = divider.append_axes("right", size="5%", pad=0.05)
    axcb = fig.colorbar(lc, cax=cax)
    axcb.set_ticks(np.arange(num_skills, dtype=int))
    ax.set_title("Skill trajectories")

    return fig, ax


def plot_mome_pareto_fronts(
    centroids: jnp.ndarray,
    repertoire: MOMERepertoire,
    maxval: float,
    minval: float,
    axes: Optional[plt.Axes] = None,
    color_style: Optional[str] = "hsv",
    with_global: Optional[bool] = False,
) -> plt.Axes:
    """Plot the pareto fronts from all cells of the mome repertoire.

    Args:
        centroids: centroids of the repertoire
        repertoire: mome repertoire
        maxval: maximum values for the descriptors
        minval: minimum values for the descriptors
        axes: matplotlib axes. Defaults to None.
        color_style: style of the colors used. Defaults to "hsv".
        with_global: plot the global pareto front in addition.
            Defaults to False.

    Returns:
        Returns the axes object with the plot.
    """
    fitnesses = repertoire.fitnesses
    repertoire_descriptors = repertoire.descriptors

    assert fitnesses.shape[-1] == repertoire_descriptors.shape[-1] == 2
    assert color_style in ["hsv", "spectral"], "color_style must be hsv or spectral"

    num_centroids = len(centroids)
    grid_empty = jnp.any(fitnesses == -jnp.inf, axis=-1)

    # Extract polar coordinates
    if color_style == "hsv":
        center = jnp.array([(maxval - minval) / 2] * centroids.shape[1])
        polars = jnp.stack(
            (
                jnp.sqrt((jnp.sum((centroids - center) ** 2, axis=-1)))
                / (maxval - minval)
                / jnp.sqrt(2),
                jnp.arctan((centroids - center)[:, 1] / (centroids - center)[:, 0]),
            ),
            axis=-1,
        )
    elif color_style == "spectral":
        cmap = cm.get_cmap("Spectral")

    if axes is None:
        _, axes = plt.subplots(ncols=2, figsize=(12, 6))

    for i in range(num_centroids):
        if jnp.sum(~grid_empty[i]) > 0:
            cell_scores = fitnesses[i][~grid_empty[i]]
            cell = repertoire_descriptors[i][~grid_empty[i]]
            if color_style == "hsv":
                color = vector_to_rgb(polars[i, 1], polars[i, 0])
            else:
                color = cmap((centroids[i, 0] - minval) / (maxval - minval))
            axes[0].plot(cell_scores[:, 0], cell_scores[:, 1], "o", color=color)

            axes[1].plot(cell[:, 0], cell[:, 1], "o", color=color)

    # create the regions and vertices from centroids
    regions, vertices = get_voronoi_finite_polygons_2d(centroids)

    # fill the plot with contours
    for region in regions:
        polygon = vertices[region]
        axes[1].fill(
            *zip(*polygon), alpha=0.2, edgecolor="black", facecolor="white", lw=1
        )
    axes[0].set_title("Fitness")
    axes[1].set_title("Descriptor")
    axes[1].set_xlim(minval, maxval)
    axes[1].set_ylim(minval, maxval)

    if with_global:
        global_pareto_front, pareto_bool = repertoire.compute_global_pareto_front()
        global_pareto_descriptors = jnp.concatenate(repertoire_descriptors)[pareto_bool]
        axes[0].scatter(
            global_pareto_front[:, 0],
            global_pareto_front[:, 1],
            marker="o",
            edgecolors="black",
            facecolors="none",
            zorder=3,
            label="Global Pareto Front",
        )
        sorted_index = jnp.argsort(global_pareto_front[:, 0])
        axes[0].plot(
            global_pareto_front[sorted_index, 0],
            global_pareto_front[sorted_index, 1],
            linestyle="--",
            linewidth=2,
            color="k",
            zorder=3,
        )
        axes[1].scatter(
            global_pareto_descriptors[:, 0],
            global_pareto_descriptors[:, 1],
            marker="o",
            edgecolors="black",
            facecolors="none",
            zorder=3,
            label="Global Pareto Descriptor",
        )

    return axes


def vector_to_rgb(angle: float, absolute: float) -> Any:
    """Returns a color based on polar coordinates.

    Args:
        angle: a given angle
        absolute: a ref

    Returns:
        An appropriate color.
    """

    # normalize angle
    angle = angle % (2 * np.pi)
    if angle < 0:
        angle += 2 * np.pi

    # rise absolute to avoid black colours
    absolute = (absolute + 0.5) / 1.5

    return mpl.colors.hsv_to_rgb((angle / 2 / np.pi, 1, absolute))


<<<<<<< HEAD
def plot_global_pareto_front(
    pareto_front: jnp.ndarray,
    ax: Optional[plt.Axes] = None,
    label: Optional[str] = None,
    color: Optional[str] = None,
) -> Tuple[Optional[Figure], plt.Axes]:
    """Plots the global Pareto Front.

    Args:
        pareto_front: a pareto front
        ax: a matplotlib ax. Defaults to None.
        label: a given label. Defaults to None.
        color: a color for the plotted points. Defaults to None.

    Returns:
        A figure and an axe.
    """
    fig = None
    if ax is None:
        fig, ax = plt.subplots(figsize=(6, 6))
        ax.scatter(pareto_front[:, 0], pareto_front[:, 1], color=color, label=label)
        return fig, ax
    else:
        ax.scatter(pareto_front[:, 0], pareto_front[:, 1], color=color, label=label)
=======
def _get_projection_in_1d(
    integer_coordinates: jnp.ndarray, bases_tuple: Tuple[int, ...]
) -> int:
    """Converts an integer vector into a single integer,
    given tuple of bases to consider for conversion.

    This conversion is ensured to be unique, provided that
    for all index i: x[i] < bases_tuple[i].
    The vector and tuple of bases must have the same length.

    For example if x=jnp.array([3, 1, 2]) and the bases are (5, 7, 3).
    then the projection is 3*(7*3) + 1*(3) + 2 = 47.

    Args:
        integer_coordinates: the coordinates of the points (should be integers).
        bases_tuple: the bases to use.

    Returns:
        The projection of the point in 1D (int).
    """
    assert jnp.size(integer_coordinates) == len(
        bases_tuple
    ), "x should have the same size as bases"

    integer_coordinates = integer_coordinates.ravel().tolist()

    # build the conversion
    coordinate = 0
    for x_coord, base in zip(integer_coordinates, bases_tuple):
        coordinate = coordinate * base + x_coord

    return coordinate


def _get_projection_in_2d(
    integer_coordinates: jnp.ndarray, bases: Tuple[int, ...]
) -> Tuple[int, int]:
    """Projects an integer vector into a pair of integers,
    (given tuple of bases to consider for conversion).

    For example if x=jnp.array([3, 1, 2, 5]) and the bases are (5, 2, 3, 7).
    then the projection is obtained by:
    - projecting in 1D the point jnp.array([3, 2]) with the bases (5, 3)
    - projecting in 1D the point jnp.array([1, 5]) with the bases (2, 7)

    Args:
        integer_coordinates: the coordinates of the points (should be integers).
        bases_tuple: the bases to use.

    Returns:
        The projection of the point in 2D (pair of integers).
    """
    integer_coordinates = integer_coordinates.ravel()
    x0 = _get_projection_in_1d(integer_coordinates[::2], bases[::2])
    x1 = _get_projection_in_1d(integer_coordinates[1::2], bases[1::2])
    return x0, x1


def plot_multidimensional_map_elites_grid(
    repertoire: MapElitesRepertoire,
    minval: jnp.ndarray,
    maxval: jnp.ndarray,
    grid_shape: Tuple[int, ...],
    ax: Optional[plt.Axes] = None,
    vmin: Optional[float] = None,
    vmax: Optional[float] = None,
) -> Tuple[Optional[Figure], Axes]:
    """Plot a visual 2D representation of a multidimensional MAP-Elites repertoire
    (where the dimensionality of descriptors can be greater than 2).

    Args:
        repertoire: the MAP-Elites repertoire to plot.
        minval: minimum values for the descriptors
        maxval: maximum values for the descriptors
        grid_shape: the resolution of the grid.
        ax: a matplotlib axe for the figure to plot. Defaults to None.
        vmin: minimum value for the fitness. Defaults to None.
        vmax: maximum value for the fitness. Defaults to None.

    Raises:
        ValueError: the resolution should be an int or a tuple

    Returns:
        A figure and axes object, corresponding to the visualisation of the
        repertoire.
    """

    descriptors = repertoire.descriptors
    fitnesses = repertoire.fitnesses

    is_grid_empty = fitnesses.ravel() == -jnp.inf
    num_descriptors = descriptors.shape[1]

    if isinstance(grid_shape, tuple):
        assert (
            len(grid_shape) == num_descriptors
        ), "grid_shape should have the same length as num_descriptors"
    else:
        raise ValueError("resolution should be a tuple")

    assert np.size(minval) == num_descriptors or np.size(minval) == 1, (
        f"minval : {minval} should either be of size 1 "
        f"or have the same size as the number of descriptors: {num_descriptors}"
    )
    assert np.size(maxval) == num_descriptors or np.size(maxval) == 1, (
        f"maxval : {maxval} should either be of size 1 "
        f"or have the same size as the number of descriptors: {num_descriptors}"
    )

    non_empty_descriptors = descriptors[~is_grid_empty]
    non_empty_fitnesses = fitnesses[~is_grid_empty]

    # convert the descriptors to integer coordinates, depending on the resolution.
    resolutions_array = jnp.array(grid_shape)
    descriptors_integers = jnp.asarray(
        jnp.floor(
            resolutions_array * (non_empty_descriptors - minval) / (maxval - minval)
        ),
        dtype=jnp.int32,
    )

    # total number of grid cells along each dimension of the grid
    size_grid_x = np.prod(np.array(grid_shape[0::2]))
    # convert to int for the 1d case - if not, value 1.0 is given
    size_grid_y = np.prod(np.array(grid_shape[1::2]), dtype=int)

    # initialise the grid
    grid_2d = jnp.full(
        (size_grid_x, size_grid_y),
        fill_value=jnp.nan,
    )

    # put solutions in the grid according to their projected 2-dimensional coordinates
    for _, (desc, fit) in enumerate(zip(descriptors_integers, non_empty_fitnesses)):
        projection_2d = _get_projection_in_2d(desc, grid_shape)
        if jnp.isnan(grid_2d[projection_2d]) or fit.item() > grid_2d[projection_2d]:
            grid_2d = grid_2d.at[projection_2d].set(fit.item())

    # set plot parameters
    font_size = 12
    params = {
        "axes.labelsize": font_size,
        "legend.fontsize": font_size,
        "xtick.labelsize": font_size,
        "ytick.labelsize": font_size,
        "text.usetex": False,
        "figure.figsize": [10, 10],
    }

    mpl.rcParams.update(params)

    # create the plot object
    fig = None
    if ax is None:
        fig, ax = plt.subplots(facecolor="white", edgecolor="white")
    ax.set(adjustable="box", aspect="equal")

    my_cmap = cm.viridis

    if vmin is None:
        vmin = float(jnp.min(non_empty_fitnesses))
    if vmax is None:
        vmax = float(jnp.max(non_empty_fitnesses))

    ax.imshow(
        grid_2d.T,
        origin="lower",
        aspect="equal",
        vmin=vmin,
        vmax=vmax,
        cmap=my_cmap,
    )

    # aesthetic
    ax.set_xlabel("Behavior Dimension 1")
    ax.set_ylabel("Behavior Dimension 2")
    divider = make_axes_locatable(ax)
    cax = divider.append_axes("right", size="5%", pad=0.05)
    norm = Normalize(vmin=vmin, vmax=vmax)
    cbar = plt.colorbar(mpl.cm.ScalarMappable(norm=norm, cmap=my_cmap), cax=cax)
    cbar.ax.tick_params(labelsize=font_size)

    ax.set_title("MAP-Elites Grid")
    ax.set_aspect("equal")

    def _get_ticks_positions(
        total_size_grid_axis: int, step_ticks_on_axis: int
    ) -> jnp.ndarray:
        """
        Get the positions of the ticks on the grid axis.

        Args:
            total_size_grid_axis: total size of the grid axis
            step_ticks_on_axis: step of the ticks

        Returns:
            The positions of the ticks on the plot.
        """
        return np.arange(0, total_size_grid_axis + 1, step_ticks_on_axis) - 0.5

    # Ticks position
    major_ticks_x = _get_ticks_positions(
        size_grid_x.item(), step_ticks_on_axis=np.prod(grid_shape[2::2]).item()
    )
    minor_ticks_x = _get_ticks_positions(
        size_grid_x.item(), step_ticks_on_axis=np.prod(grid_shape[4::2]).item()
    )
    major_ticks_y = _get_ticks_positions(
        size_grid_y.item(), step_ticks_on_axis=np.prod(grid_shape[3::2]).item()
    )
    minor_ticks_y = _get_ticks_positions(
        size_grid_y.item(), step_ticks_on_axis=np.prod(grid_shape[5::2]).item()
    )

    ax.set_xticks(
        major_ticks_x,
    )
    ax.set_xticks(
        minor_ticks_x,
        minor=True,
    )
    ax.set_yticks(
        major_ticks_y,
    )
    ax.set_yticks(
        minor_ticks_y,
        minor=True,
    )

    # Ticks aesthetics
    ax.tick_params(
        which="minor",
        color="gray",
        labelcolor="gray",
        size=5,
    )
    ax.tick_params(
        which="major",
        labelsize=font_size,
        size=7,
    )

    ax.grid(which="minor", alpha=1.0, color="#000000", linewidth=0.5)
    ax.grid(which="major", alpha=1.0, color="#000000", linewidth=2.5)

    ax.set_xticklabels(
        [
            f"{x:.2}"
            for x in jnp.around(
                jnp.linspace(minval[0], maxval[0], num=len(major_ticks_x)), decimals=2
            )
        ]
    )
    ax.set_yticklabels(
        [
            f"{y:.2}"
            for y in jnp.around(
                jnp.linspace(minval[1], maxval[1], num=len(major_ticks_y)), decimals=2
            )
        ]
    )
>>>>>>> 7ef0787c

    return fig, ax<|MERGE_RESOLUTION|>--- conflicted
+++ resolved
@@ -12,13 +12,8 @@
 from mpl_toolkits.axes_grid1 import make_axes_locatable
 from scipy.spatial import Voronoi
 
-<<<<<<< HEAD
 from qdax.core.containers.mapelites_repertoire import MapElitesRepertoire
 from qdax.core.containers.mome_repertoire import MOMERepertoire
-=======
-from qdax.core.containers.mome_repertoire import MOMERepertoire
-from qdax.core.containers.repertoire import MapElitesRepertoire
->>>>>>> 7ef0787c
 
 
 def get_voronoi_finite_polygons_2d(
@@ -101,11 +96,7 @@
 ) -> Tuple[Optional[Figure], Axes]:
     """Plot a visual representation of a 2d map elites repertoire.
 
-<<<<<<< HEAD
     TODO: Use repertoire as input directly. Because this
-=======
-    Note: should we use a repertoire as input directly? Because this
->>>>>>> 7ef0787c
     function is very specific to repertoires.
 
     Args:
@@ -115,15 +106,10 @@
         maxval: maximum values for the descriptors
         repertoire_descriptors: the descriptors. Defaults to None.
         ax: a matplotlib axe for the figure to plot. Defaults to None.
-<<<<<<< HEAD
         vmin: minimum value for the fitness. Defaults to None. If not given,
             the value will be set to the minimum fitness in the repertoire.
         vmax: maximum value for the fitness. Defaults to None. If not given,
             the value will be set to the maximum fitness in the repertoire.
-=======
-        vmin: minimum value for the fitness. Defaults to None.
-        vmax: maximum value for the fitness. Defaults to None.
->>>>>>> 7ef0787c
 
     Raises:
         NotImplementedError: does not work for descriptors dimension different
@@ -315,11 +301,7 @@
         ax: A matplotlib axe. Defaults to None.
 
     Returns:
-<<<<<<< HEAD
         Return a collection of lines corresponding to the trajectories.
-=======
-        Return a oollection of lines corresponding to the trajectories.
->>>>>>> 7ef0787c
     """
 
     # find axes
@@ -524,7 +506,6 @@
     return mpl.colors.hsv_to_rgb((angle / 2 / np.pi, 1, absolute))
 
 
-<<<<<<< HEAD
 def plot_global_pareto_front(
     pareto_front: jnp.ndarray,
     ax: Optional[plt.Axes] = None,
@@ -549,7 +530,10 @@
         return fig, ax
     else:
         ax.scatter(pareto_front[:, 0], pareto_front[:, 1], color=color, label=label)
-=======
+
+    return fig, ax
+
+
 def _get_projection_in_1d(
     integer_coordinates: jnp.ndarray, bases_tuple: Tuple[int, ...]
 ) -> int:
@@ -811,6 +795,5 @@
             )
         ]
     )
->>>>>>> 7ef0787c
 
     return fig, ax