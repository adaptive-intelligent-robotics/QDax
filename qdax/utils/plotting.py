--- conflicted
+++ resolved
@@ -229,13 +229,8 @@
         env_steps: the array containing the number of steps done in the environment.
         metrics: a dictionary containing metrics from the optimizatoin process.
         repertoire: the final repertoire obtained.
-<<<<<<< HEAD
-        min_descriptor: the mimimal possible values for the descriptor.
+        min_descriptor: the minimal possible values for the descriptor.
         max_descriptor: the maximal possible values for the descriptor.
-=======
-        min_bd: the minimal possible values for the bd.
-        max_bd: the maximal possible values for the bd.
->>>>>>> 69b781e9
 
     Returns:
         A figure and axes with the plots of the metrics and visualisation of the grid.
