"""Functions similar to the ones in mdp_utils, the main difference is the assumption
that the policy parameters are included in the training state. By passing this whole
training state we can update running statistics for normalization for instance.

We are currently thinking about elegant ways to unify both in order to avoid code
repetition.
"""
<<<<<<< HEAD
=======
# TODO: Uniformize with the functions in mdp_utils
>>>>>>> 0821536c
from functools import partial
from typing import Any, Callable, Tuple

import jax
from brax.envs import State as EnvState

from qdax.core.neuroevolution.buffers.buffer import ReplayBuffer, Transition
from qdax.core.neuroevolution.mdp_utils import TrainingState
from qdax.types import Metrics


@partial(
    jax.jit,
    static_argnames=(
        "num_warmstart_steps",
        "play_step_fn",
        "env_batch_size",
    ),
)
def warmstart_buffer(
    replay_buffer: ReplayBuffer,
    training_state: TrainingState,
    env_state: EnvState,
    play_step_fn: Callable[
        [EnvState, TrainingState],
        Tuple[
            EnvState,
            TrainingState,
            Transition,
        ],
    ],
    num_warmstart_steps: int,
    env_batch_size: int,
) -> Tuple[ReplayBuffer, EnvState, TrainingState]:
    """Pre-populates the buffer with transitions. Returns the warmstarted buffer
    and the new state of the environment.
    """

    def _scan_play_step_fn(
        carry: Tuple[EnvState, TrainingState], unused_arg: Any
    ) -> Tuple[Tuple[EnvState, TrainingState], Transition]:
        env_state, training_state, transitions = play_step_fn(*carry)
        return (env_state, training_state), transitions

    (env_state, training_state), transitions = jax.lax.scan(
        _scan_play_step_fn,
        (env_state, training_state),
        (),
        length=num_warmstart_steps // env_batch_size,
    )
    replay_buffer = replay_buffer.insert(transitions)

    return replay_buffer, env_state, training_state


@partial(jax.jit, static_argnames=("play_step_fn", "episode_length"))
def generate_unroll(
    init_state: EnvState,
    training_state: TrainingState,
    episode_length: int,
    play_step_fn: Callable[
        [EnvState, TrainingState],
        Tuple[
            EnvState,
            TrainingState,
            Transition,
        ],
    ],
) -> Tuple[EnvState, TrainingState, Transition]:
    """Generates an episode according to the agent's policy, returns the final state of the
    episode and the transitions of the episode.
    """

    def _scan_play_step_fn(
        carry: Tuple[EnvState, TrainingState], unused_arg: Any
    ) -> Tuple[Tuple[EnvState, TrainingState], Transition]:
        env_state, training_state, transitions = play_step_fn(*carry)
        return (env_state, training_state), transitions

    (state, training_state), transitions = jax.lax.scan(
        _scan_play_step_fn,
        (init_state, training_state),
        (),
        length=episode_length,
    )
    return state, training_state, transitions


@partial(
    jax.jit,
    static_argnames=(
        "env_batch_size",
        "grad_updates_per_step",
        "play_step_fn",
        "update_fn",
    ),
)
def do_iteration_fn(
    training_state: TrainingState,
    env_state: EnvState,
    replay_buffer: ReplayBuffer,
    env_batch_size: int,
    grad_updates_per_step: float,
    play_step_fn: Callable[
        [EnvState, TrainingState],
        Tuple[
            EnvState,
            TrainingState,
            Transition,
        ],
    ],
    update_fn: Callable[
        [TrainingState, ReplayBuffer],
        Tuple[
            TrainingState,
            ReplayBuffer,
            Metrics,
        ],
    ],
) -> Tuple[TrainingState, EnvState, ReplayBuffer, Metrics]:
    """Performs one environment step (over all env simultaneously) followed by one
    training step. The number of updates is controlled by the parameter
    `grad_updates_per_step` (0 means no update while 1 means `env_batch_size`
    updates). Returns the updated states, the updated buffer and the aggregated
    metrics.
    """

    def _scan_update_fn(
        carry: Tuple[TrainingState, ReplayBuffer], unused_arg: Any
    ) -> Tuple[Tuple[TrainingState, ReplayBuffer], Metrics]:
        training_state, replay_buffer, metrics = update_fn(*carry)
        return (training_state, replay_buffer), metrics

    # play steps in the environment
    env_state, training_state, transitions = play_step_fn(env_state, training_state)

    # insert transitions in replay buffer
    replay_buffer = replay_buffer.insert(transitions)
    num_updates = int(grad_updates_per_step * env_batch_size)

    (training_state, replay_buffer), metrics = jax.lax.scan(
        _scan_update_fn,
        (training_state, replay_buffer),
        (),
        length=num_updates,
    )

    return training_state, env_state, replay_buffer, metrics<|MERGE_RESOLUTION|>--- conflicted
+++ resolved
@@ -5,10 +5,7 @@
 We are currently thinking about elegant ways to unify both in order to avoid code
 repetition.
 """
-<<<<<<< HEAD
-=======
 # TODO: Uniformize with the functions in mdp_utils
->>>>>>> 0821536c
 from functools import partial
 from typing import Any, Callable, Tuple
 
