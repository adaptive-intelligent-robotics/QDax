"""Functions similar to the ones in mdp_utils, the main difference is the assumption
that the policy parameters are included in the training state. By passing this whole
training state we can update running statistics for normalization for instance.

We are currently thinking about elegant ways to unify both in order to avoid code
repetition.
"""

# TODO: Uniformize with the functions in mdp_utils
from functools import partial
from typing import Any, Callable, Tuple

import jax
from brax.envs import State as EnvState

from qdax.core.neuroevolution.buffers.buffer import ReplayBuffer, Transition
from qdax.core.neuroevolution.mdp_utils import TrainingState
from qdax.custom_types import Metrics


@partial(
    jax.jit,
    static_argnames=(
        "num_warmstart_steps",
        "play_step_fn",
        "env_batch_size",
    ),
)
def warmstart_buffer(
    replay_buffer: ReplayBuffer,
    training_state: TrainingState,
    env_state: EnvState,
    play_step_fn: Callable[
        [EnvState, TrainingState],
        Tuple[
            EnvState,
            TrainingState,
            Transition,
        ],
    ],
    num_warmstart_steps: int,
    env_batch_size: int,
) -> Tuple[ReplayBuffer, EnvState, TrainingState]:
    """Pre-populates the buffer with transitions. Returns the warmstarted buffer
    and the new state of the environment.
    """

    def _scan_play_step_fn(
        carry: Tuple[EnvState, TrainingState], unused_arg: Any
    ) -> Tuple[Tuple[EnvState, TrainingState], Transition]:
        env_state, training_state, transitions = play_step_fn(*carry)
        return (env_state, training_state), transitions

    (env_state, training_state), transitions = jax.lax.scan(
        _scan_play_step_fn,
        (env_state, training_state),
        (),
        length=num_warmstart_steps // env_batch_size,
    )
    replay_buffer = replay_buffer.insert(transitions)

    return replay_buffer, env_state, training_state


@partial(jax.jit, static_argnames=("play_step_fn", "episode_length"))
def generate_unroll(
    init_state: EnvState,
    training_state: TrainingState,
    episode_length: int,
    play_step_fn: Callable[
        [EnvState, TrainingState],
        Tuple[
            EnvState,
            TrainingState,
            Transition,
        ],
    ],
) -> Tuple[EnvState, TrainingState, Transition]:
<<<<<<< HEAD
    """Generates an episode according to the agent's policy, returns the final state of
    the episode and the transitions of the episode.
=======
    """
    Generates an episode according to the agent's policy, returns the final state of the
    episode and the transitions of the episode.
>>>>>>> 85b6ba6b
    """

    def _scan_play_step_fn(
        carry: Tuple[EnvState, TrainingState], unused_arg: Any
    ) -> Tuple[Tuple[EnvState, TrainingState], Transition]:
        env_state, training_state, transitions = play_step_fn(*carry)
        return (env_state, training_state), transitions

    (state, training_state), transitions = jax.lax.scan(
        _scan_play_step_fn,
        (init_state, training_state),
        (),
        length=episode_length,
    )
    return state, training_state, transitions


@partial(
    jax.jit,
    static_argnames=(
        "env_batch_size",
        "grad_updates_per_step",
        "play_step_fn",
        "update_fn",
    ),
)
def do_iteration_fn(
    training_state: TrainingState,
    env_state: EnvState,
    replay_buffer: ReplayBuffer,
    env_batch_size: int,
    grad_updates_per_step: float,
    play_step_fn: Callable[
        [EnvState, TrainingState],
        Tuple[
            EnvState,
            TrainingState,
            Transition,
        ],
    ],
    update_fn: Callable[
        [TrainingState, ReplayBuffer],
        Tuple[
            TrainingState,
            ReplayBuffer,
            Metrics,
        ],
    ],
) -> Tuple[TrainingState, EnvState, ReplayBuffer, Metrics]:
    """Performs one environment step (over all env simultaneously) followed by one
    training step. The number of updates is controlled by the parameter
    `grad_updates_per_step` (0 means no update while 1 means `env_batch_size`
    updates). Returns the updated states, the updated buffer and the aggregated
    metrics.
    """

    def _scan_update_fn(
        carry: Tuple[TrainingState, ReplayBuffer], unused_arg: Any
    ) -> Tuple[Tuple[TrainingState, ReplayBuffer], Metrics]:
        training_state, replay_buffer, metrics = update_fn(*carry)
        return (training_state, replay_buffer), metrics

    # play steps in the environment
    env_state, training_state, transitions = play_step_fn(env_state, training_state)

    # insert transitions in replay buffer
    replay_buffer = replay_buffer.insert(transitions)
    num_updates = int(grad_updates_per_step * env_batch_size)

    (training_state, replay_buffer), metrics = jax.lax.scan(
        _scan_update_fn,
        (training_state, replay_buffer),
        (),
        length=num_updates,
    )

    return training_state, env_state, replay_buffer, metrics<|MERGE_RESOLUTION|>--- conflicted
+++ resolved
@@ -76,14 +76,9 @@
         ],
     ],
 ) -> Tuple[EnvState, TrainingState, Transition]:
-<<<<<<< HEAD
-    """Generates an episode according to the agent's policy, returns the final state of
-    the episode and the transitions of the episode.
-=======
     """
     Generates an episode according to the agent's policy, returns the final state of the
     episode and the transitions of the episode.
->>>>>>> 85b6ba6b
     """
 
     def _scan_play_step_fn(
