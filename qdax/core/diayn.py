--- conflicted
+++ resolved
@@ -389,32 +389,8 @@
         Returns:
             The update training state and metrics.
         """
-<<<<<<< HEAD
-        random_key, subkey = jax.random.split(random_key)
 
         # Compute discriminator loss and gradients
-=======
-        # sample a batch of transitions in the buffer
-        random_key = training_state.random_key
-        samples, random_key = replay_buffer.sample(
-            random_key,
-            sample_size=self._config.batch_size,
-        )
-
-        # choose appropriate state descriptor
-        if self._config.descriptor_full_state:
-            state_desc = samples.obs[:, : -self._config.num_skills]
-            next_state_desc = samples.next_obs[:, : -self._config.num_skills]
-            samples = samples.replace(
-                state_desc=state_desc, next_state_desc=next_state_desc
-            )
-
-        # replace the rewards by the diversity rewards
-        rewards = self._compute_reward(samples, training_state)
-        samples = samples.replace(rewards=rewards)
-
-        # update the discriminator
->>>>>>> d590d7b6
         discriminator_loss, discriminator_gradient = jax.value_and_grad(
             self._discriminator_loss_fn
         )(
@@ -433,17 +409,6 @@
             training_state.discriminator_params, discriminator_updates
         )
 
-<<<<<<< HEAD
-        if not self._config.fix_alpha:
-            # Update alpha
-            random_key, subkey = jax.random.split(random_key)
-            alpha_loss, alpha_gradient = jax.value_and_grad(self._alpha_loss_fn)(
-                training_state.alpha_params,
-                training_state.policy_params,
-                transitions=transitions,
-                random_key=subkey,
-            )
-=======
         # udpate alpha
         (
             alpha_params,
@@ -451,39 +416,14 @@
             alpha_loss,
             random_key,
         ) = self._update_alpha(
-            training_state=training_state, samples=samples, random_key=random_key
-        )
->>>>>>> d590d7b6
+            training_state=training_state, samples=transitions, random_key=random_key
+        )
 
         # use the previous alpha
         alpha = jnp.exp(training_state.alpha_params)
 
-<<<<<<< HEAD
-        # Update critic
-        random_key, subkey = jax.random.split(random_key)
-        critic_loss, critic_gradient = jax.value_and_grad(self._critic_loss_fn)(
-            training_state.critic_params,
-            training_state.policy_params,
-            training_state.target_critic_params,
-            alpha,
-            transitions=transitions,
-            random_key=subkey,
-        )
-
-        # update critic
-        (critic_updates, critic_optimizer_state,) = self._critic_optimizer.update(
-            critic_gradient, training_state.critic_optimizer_state
-        )
-        critic_params = optax.apply_updates(
-            training_state.critic_params, critic_updates
-        )
-        target_critic_params = jax.tree_multimap(
-            lambda x1, x2: (1.0 - self._config.tau) * x1 + self._config.tau * x2,
-            training_state.target_critic_params,
-=======
         # update critic
         (
->>>>>>> d590d7b6
             critic_params,
             target_critic_params,
             critic_optimizer_state,
@@ -492,27 +432,10 @@
         ) = self._update_critic(
             training_state=training_state,
             alpha=alpha,
-            samples=samples,
+            samples=transitions,
             random_key=random_key,
         )
 
-<<<<<<< HEAD
-        # Update actor
-        random_key, subkey = jax.random.split(random_key)
-
-        policy_loss, policy_gradient = jax.value_and_grad(self._policy_loss_fn)(
-            training_state.policy_params,
-            training_state.critic_params,
-            alpha,
-            transitions=transitions,
-            random_key=subkey,
-        )
-        (policy_updates, policy_optimizer_state,) = self._policy_optimizer.update(
-            policy_gradient, training_state.policy_optimizer_state
-        )
-        policy_params = optax.apply_updates(
-            training_state.policy_params, policy_updates
-=======
         # update actor
         (
             policy_params,
@@ -522,9 +445,8 @@
         ) = self._update_actor(
             training_state=training_state,
             alpha=alpha,
-            samples=samples,
+            samples=transitions,
             random_key=random_key,
->>>>>>> d590d7b6
         )
 
         # Create new training state
