"""Core class of the AURORA algorithm."""

from __future__ import annotations

from functools import partial
from typing import Callable, Optional, Tuple

import jax
import jax.numpy as jnp
from chex import ArrayTree

from qdax.core.containers.mapelites_repertoire import MapElitesRepertoire
from qdax.core.containers.unstructured_repertoire import UnstructuredRepertoire
from qdax.core.emitters.emitter import Emitter, EmitterState
from qdax.custom_types import (
    Descriptor,
    ExtraScores,
    Fitness,
    Genotype,
    Metrics,
    Observation,
    Params,
    RNGKey,
)
from qdax.environments.descriptor_extractors import AuroraExtraInfo


class AURORA:
    """Core elements of the AURORA algorithm.

    Args:
        scoring_function: a function that takes a batch of genotypes and compute
            their fitnesses and descriptors
        emitter: an emitter is used to suggest offsprings given a MAPELites
            repertoire. It has two compulsory functions. A function that takes
            emits a new population, and a function that update the internal state
            of the emitter.
        metrics_function: a function that takes a repertoire and computes
            any useful metric to track its evolution
    """

    def __init__(
        self,
        scoring_function: Optional[
            Callable[
                [Genotype, RNGKey],
                Tuple[Fitness, Descriptor, ArrayTree],
            ]
        ],
        emitter: Emitter,
        metrics_function: Callable[[MapElitesRepertoire], Metrics],
        encoder_function: Callable[[Observation, AuroraExtraInfo], Descriptor],
        training_function: Callable[
            [UnstructuredRepertoire, Params, int, Observation, RNGKey],
            AuroraExtraInfo,
        ],
        observations_key: str = "observations",
    ) -> None:
        """
        Args:
            scoring_function: a function that takes a batch of genotypes and compute
                their fitnesses and descriptors
            emitter: an emitter is used to suggest offsprings given a MAPELites
                repertoire.
            metrics_function: a function that takes a repertoire and computes
                any useful metric to track its evolution
            encoder_function: a function that takes a batch of observations and
                returns a batch of descriptors
            training_function: a function that takes a repertoire, a model
                parameters, an iteration number and a key, and returns an updated
                AuroraExtraInfo
            observations_key: the key to use for the observations in the extra_scores
                of the repertoire
        """
        self._scoring_function = scoring_function
        self._emitter = emitter
        self._metrics_function = metrics_function
        self._encoder_fn = encoder_function
        self._train_fn = training_function

        self.observations_key = observations_key

    def train(
        self,
        repertoire: UnstructuredRepertoire,
        model_params: Params,
        iteration: int,
        key: RNGKey,
    ) -> Tuple[UnstructuredRepertoire, AuroraExtraInfo]:
        observations = repertoire.extra_scores[self.observations_key]

        key, subkey = jax.random.split(key)
        aurora_extra_info = self._train_fn(
            repertoire,
            model_params,
            iteration,
            observations,
            subkey,
        )

        # re-addition of all the new behavioural descriptors with the new ae
        new_descriptors = self._encoder_fn(observations, aurora_extra_info)

        return (
            repertoire.init(
                genotypes=repertoire.genotypes,
                fitnesses=repertoire.fitnesses,
                extra_scores=repertoire.extra_scores,
                keys_extra_scores=repertoire.keys_extra_scores,
                descriptors=new_descriptors,
                l_value=repertoire.l_value,
                max_size=repertoire.max_size,
            ),
            aurora_extra_info,
        )

    @partial(jax.jit, static_argnames=("self",))
    def container_size_control(
        self,
        repertoire: UnstructuredRepertoire,
        target_size: int,
        previous_error: jnp.ndarray,
    ) -> Tuple[UnstructuredRepertoire, jnp.ndarray]:
        # update the l value
        num_indivs = jnp.sum(repertoire.fitnesses != -jnp.inf)

        # CVC Implementation to keep a constant number of individuals in the archive
        current_error = num_indivs - target_size
        change_rate = current_error - previous_error
        prop_gain = 1 * 10e-6
        l_value = (
            repertoire.l_value + (prop_gain * current_error) + (prop_gain * change_rate)
        )

        repertoire = repertoire.init(
            genotypes=repertoire.genotypes,
            fitnesses=repertoire.fitnesses,
            extra_scores=repertoire.extra_scores,
            keys_extra_scores=repertoire.keys_extra_scores,
            descriptors=repertoire.descriptors,
            l_value=l_value,
            max_size=repertoire.max_size,
        )

        return repertoire, current_error

    def init(
        self,
        genotypes: Genotype,
        aurora_extra_info: AuroraExtraInfo,
        l_value: jnp.ndarray,
        max_size: int,
        key: RNGKey,
    ) -> Tuple[
        UnstructuredRepertoire, Optional[EmitterState], Metrics, AuroraExtraInfo
    ]:
        """Initialize an unstructured repertoire with an initial population of
        genotypes. Also performs the first training of the AURORA encoder.

        Args:
            genotypes: initial genotypes, pytree in which leaves
                have shape (batch_size, num_features)
            aurora_extra_info: information to perform AURORA encodings,
                such as the encoder parameters
            l_value: threshold distance for the unstructured repertoire
            max_size: maximum size of the repertoire
            key: a random key used for stochastic operations.

        Returns:
            an initialized unstructured repertoire, with the initial state of
            the emitter, and the updated information to perform AURORA encodings
        """
        key, subkey = jax.random.split(key)
        fitnesses, descriptors, extra_scores = self._scoring_function(
            genotypes,
            subkey,
        )  # type: ignore

        return self.init_ask_tell(
            genotypes=genotypes,
            fitnesses=fitnesses,
            descriptors=descriptors,
            aurora_extra_info=aurora_extra_info,
            l_value=l_value,
            max_size=max_size,
            key=key,
            extra_scores=extra_scores,
        )

<<<<<<< HEAD
        observations = extra_scores[self.observations_key]
=======
    def init_ask_tell(
        self,
        genotypes: Genotype,
        fitnesses: Fitness,
        descriptors: Descriptor,
        aurora_extra_info: AuroraExtraInfo,
        l_value: jnp.ndarray,
        max_size: int,
        key: RNGKey,
        extra_scores: Optional[ExtraScores] = None,
    ) -> Tuple[
        UnstructuredRepertoire, Optional[EmitterState], Metrics, AuroraExtraInfo
    ]:
        if extra_scores is None:
            extra_scores = {}

        observations = extra_scores["last_valid_observations"]
>>>>>>> 2fdb76dd

        descriptors = self._encoder_fn(observations, aurora_extra_info)

        repertoire = UnstructuredRepertoire.init(
            genotypes=genotypes,
            fitnesses=fitnesses,
            descriptors=descriptors,
            extra_scores=extra_scores,
            keys_extra_scores=(self.observations_key,),
            l_value=l_value,
            max_size=max_size,
        )

        # get initial state of the emitter
        key, subkey = jax.random.split(key)
        emitter_state = self._emitter.init(
            key=subkey,
            repertoire=repertoire,
            genotypes=genotypes,
            fitnesses=fitnesses,
            descriptors=descriptors,
            extra_scores=extra_scores,
        )

        repertoire, updated_aurora_extra_info = self.train(
            repertoire, aurora_extra_info.model_params, iteration=0, key=key
        )

        # calculate the initial metrics
        metrics = self._metrics_function(repertoire)

        return repertoire, emitter_state, metrics, updated_aurora_extra_info

    @partial(jax.jit, static_argnames=("self",))
    def update(
        self,
        repertoire: MapElitesRepertoire,
        emitter_state: Optional[EmitterState],
        key: RNGKey,
        aurora_extra_info: AuroraExtraInfo,
    ) -> Tuple[MapElitesRepertoire, Optional[EmitterState], Metrics]:
        """Main step of the AURORA algorithm.


        Performs one iteration of the AURORA algorithm.
        1. A batch of genotypes is sampled in the archive and the genotypes are copied.
        2. The copies are mutated and crossed-over
        3. The obtained offsprings are scored and then added to the archive.

        Args:
            repertoire: unstructured repertoire
            emitter_state: state of the emitter
            key: a jax PRNG random key
            aurora_extra_info: extra info for computing encodings

        Results:
            the updated MAP-Elites repertoire
            the updated (if needed) emitter state
            metrics about the updated repertoire
            a new key
        """

        if self._scoring_function is None:
            raise ValueError("Scoring function is not set.")

        # generate offsprings with the emitter
        key, subkey = jax.random.split(key)
        genotypes, extra_info = self.ask(repertoire, emitter_state, subkey)

        # scores the offsprings
        key, subkey = jax.random.split(key)
        fitnesses, descriptors, extra_scores = self._scoring_function(
            genotypes,
            subkey,
        )

<<<<<<< HEAD
        observations = extra_scores[self.observations_key]
=======
        repertoire, emitter_state, metrics = self.tell(
            genotypes=genotypes,
            fitnesses=fitnesses,
            descriptors=descriptors,
            repertoire=repertoire,
            emitter_state=emitter_state,
            aurora_extra_info=aurora_extra_info,
            extra_scores=extra_scores,
            extra_info=extra_info,
        )
        return repertoire, emitter_state, metrics

    @partial(jax.jit, static_argnames=("self",))
    def ask(
        self,
        repertoire: MapElitesRepertoire,
        emitter_state: Optional[EmitterState],
        key: RNGKey,
    ) -> Tuple[Genotype, ExtraScores]:
        """
        Ask the emitter to generate a new batch of genotypes.

        Args:
            repertoire: the MAP-Elites repertoire
            emitter_state: state of the emitter
            key: a jax PRNG random key
        """
        key, subkey = jax.random.split(key)
        genotypes, extra_info = self._emitter.emit(repertoire, emitter_state, subkey)
        return genotypes, extra_info

    @partial(jax.jit, static_argnames=("self",))
    def tell(
        self,
        genotypes: Genotype,
        fitnesses: Fitness,
        descriptors: Descriptor,
        repertoire: MapElitesRepertoire,
        emitter_state: EmitterState,
        aurora_extra_info: AuroraExtraInfo,
        extra_scores: Optional[ExtraScores] = None,
        extra_info: Optional[ExtraScores] = None,
    ) -> Tuple[MapElitesRepertoire, EmitterState, Metrics]:
        """
        Add new genotypes to the repertoire and update the emitter state.

        Args:
            genotypes: new genotypes to add to the repertoire
            fitnesses: fitnesses of the new genotypes
            descriptors: descriptors of the new genotypes
            extra_scores: extra scores of the new genotypes
            repertoire: the MAP-Elites repertoire
            emitter_state: state of the emitter
        """
        if extra_scores is None:
            extra_scores = {}
        if extra_info is None:
            extra_info = {}

        observations = extra_scores["last_valid_observations"]
>>>>>>> 2fdb76dd

        descriptors = self._encoder_fn(observations, aurora_extra_info)

        # add genotypes and observations in the repertoire
        repertoire = repertoire.add(
            genotypes,
            descriptors,
            fitnesses,
            extra_scores,
        )

        # update emitter state after scoring is made
        emitter_state = self._emitter.state_update(
            emitter_state=emitter_state,
            repertoire=repertoire,
            genotypes=genotypes,
            fitnesses=fitnesses,
            descriptors=descriptors,
            extra_scores={**extra_scores, **extra_info},
        )

        # update the metrics
        metrics = self._metrics_function(repertoire)

        return repertoire, emitter_state, metrics<|MERGE_RESOLUTION|>--- conflicted
+++ resolved
@@ -187,9 +187,6 @@
             extra_scores=extra_scores,
         )
 
-<<<<<<< HEAD
-        observations = extra_scores[self.observations_key]
-=======
     def init_ask_tell(
         self,
         genotypes: Genotype,
@@ -206,8 +203,7 @@
         if extra_scores is None:
             extra_scores = {}
 
-        observations = extra_scores["last_valid_observations"]
->>>>>>> 2fdb76dd
+        observations = extra_scores[self.observations_key]
 
         descriptors = self._encoder_fn(observations, aurora_extra_info)
 
@@ -284,9 +280,6 @@
             subkey,
         )
 
-<<<<<<< HEAD
-        observations = extra_scores[self.observations_key]
-=======
         repertoire, emitter_state, metrics = self.tell(
             genotypes=genotypes,
             fitnesses=fitnesses,
@@ -346,8 +339,7 @@
         if extra_info is None:
             extra_info = {}
 
-        observations = extra_scores["last_valid_observations"]
->>>>>>> 2fdb76dd
+        observations = extra_scores[self.observations_key]
 
         descriptors = self._encoder_fn(observations, aurora_extra_info)
 
