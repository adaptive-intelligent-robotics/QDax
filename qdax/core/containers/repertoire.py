--- conflicted
+++ resolved
@@ -4,26 +4,13 @@
 
 from __future__ import annotations
 
-<<<<<<< HEAD
 from abc import ABC, abstractclassmethod, abstractmethod
 
 import flax
-=======
-from functools import partial
-from typing import Callable, List, Tuple, Union
-
-import flax
-import jax
-import jax.numpy as jnp
-from jax.flatten_util import ravel_pytree
-from numpy.random import RandomState
-from sklearn.cluster import KMeans
->>>>>>> 7ef0787c
 
 from qdax.types import Genotype, RNGKey
 
 
-<<<<<<< HEAD
 class Repertoire(flax.struct.PyTreeNode, ABC):
     """Abstract class for any repertoire of genotypes.
 
@@ -39,225 +26,6 @@
 
     @abstractmethod
     def sample(
-=======
-def compute_cvt_centroids(
-    num_descriptors: int,
-    num_init_cvt_samples: int,
-    num_centroids: int,
-    minval: Union[float, List[float]],
-    maxval: Union[float, List[float]],
-    random_key: RNGKey,
-) -> Tuple[jnp.ndarray, RNGKey]:
-    """
-    Compute centroids for CVT tesselation.
-
-    Args:
-        num_descriptors: number od scalar descriptors
-        num_init_cvt_samples: number of sampled point to be sued for clustering to
-            determine the centroids. The larger the number of centroids and the
-            number of descriptors, the higher this value must be (e.g. 100000 for
-            1024 centroids and 100 descriptors).
-        num_centroids: number of centroids
-        minval: minimum descriptors value
-        maxval: maximum descriptors value
-        random_key: a jax PRNG random key
-
-    Returns:
-        the centroids with shape (num_centroids, num_descriptors)
-        random_key: an updated jax PRNG random key
-    """
-    minval = jnp.array(minval)
-    maxval = jnp.array(maxval)
-
-    # assume here all values are in [0, 1] and rescale later
-    random_key, subkey = jax.random.split(random_key)
-    x = jax.random.uniform(key=subkey, shape=(num_init_cvt_samples, num_descriptors))
-
-    # compute k means
-    random_key, subkey = jax.random.split(random_key)
-    k_means = KMeans(
-        init="k-means++",
-        n_clusters=num_centroids,
-        n_init=1,
-        random_state=RandomState(subkey),
-    )
-    k_means.fit(x)
-    centroids = k_means.cluster_centers_
-    # rescale now
-    return jnp.asarray(centroids) * (maxval - minval) + minval, random_key
-
-
-def compute_euclidean_centroids(
-    grid_shape: Tuple[int, ...],
-    minval: Union[float, List[float]],
-    maxval: Union[float, List[float]],
-) -> jnp.ndarray:
-    """
-    Compute centroids for square Euclidean tesselation.
-
-    Args:
-        grid_shape: number of centroids per BD dimension
-        minval: minimum descriptors value
-        maxval: maximum descriptors value
-
-    Returns:
-        the centroids with shape (num_centroids, num_descriptors)
-    """
-    # get number of descriptors
-    num_descriptors = len(grid_shape)
-
-    # prepare list of linspaces
-    linspace_list = []
-    for num_centroids_in_dim in grid_shape:
-        offset = 1 / (2 * num_centroids_in_dim)
-        linspace = jnp.linspace(offset, 1.0 - offset, num_centroids_in_dim)
-        linspace_list.append(linspace)
-
-    meshes = jnp.meshgrid(*linspace_list, sparse=False)
-
-    # create centroids
-    centroids = jnp.stack(
-        [jnp.ravel(meshes[i]) for i in range(num_descriptors)], axis=-1
-    )
-    minval = jnp.array(minval)
-    maxval = jnp.array(maxval)
-    return jnp.asarray(centroids) * (maxval - minval) + minval
-
-
-def get_cells_indices(
-    batch_of_descriptors: jnp.ndarray, centroids: jnp.ndarray
-) -> jnp.ndarray:
-    """
-    Returns the array of cells indices for a batch of descriptors
-    given the centroids of the repertoire.
-
-    Args:
-        batch_of_descriptors: a batch of descriptors
-            of shape (batch_size, num_descriptors)
-        centroids: centroids array of shape (num_centroids, num_descriptors)
-
-    Returns:
-        the indices of the centroids corresponding to each vector of descriptors
-            in the batch with shape (batch_size,)
-    """
-
-    def _get_cells_indices(
-        descriptors: jnp.ndarray, centroids: jnp.ndarray
-    ) -> jnp.ndarray:
-        """
-        set_of_descriptors of shape (1, num_descriptors)
-        centroids of shape (num_centroids, num_descriptors)
-        """
-        return jnp.argmin(
-            jnp.sum(jnp.square(jnp.subtract(descriptors, centroids)), axis=-1)
-        )
-
-    func = jax.vmap(lambda x: _get_cells_indices(x, centroids))
-    return func(batch_of_descriptors)
-
-
-class MapElitesRepertoire(flax.struct.PyTreeNode):
-    """
-    Class for the repertoire in Map Elites.
-
-    Args:
-        genotypes: a PyTree containing all the genotypes in the repertoire ordered
-            by the centroids. Each leaf has a shape (num_centroids, num_features). The
-            PyTree can be a simple Jax array or a more complex nested structure such
-            as to represent parameters of neural network in Flax.
-        fitnesses: an array that contains the fitness of solutions in each cell of the
-            repertoire, ordered by centroids. The array shape is (num_centroids,).
-        descriptors: an array that contains the descriptors of solutions in each cell
-            of the repertoire, ordered by centroids. The array shape
-            is (num_centroids, num_descriptors).
-        centroids: an array the contains the centroids of the tesselation. The array
-            shape is (num_centroids, num_descriptors).
-    """
-
-    genotypes: Genotype
-    fitnesses: Fitness
-    descriptors: Descriptor
-    centroids: Centroid
-
-    def save(self, path: str = "./") -> None:
-        """Saves the repertoire on disk in the form of .npy files.
-
-        Flattens the genotypes to store it with .npy format. Supposes that
-        a user will have access to the reconstruction function when loading
-        the genotypes.
-
-        Args:
-            path: Path where the data will be saved. Defaults to "./".
-        """
-
-        def flatten_genotype(genotype: Genotype) -> jnp.ndarray:
-            flatten_genotype, _ = ravel_pytree(genotype)
-            return flatten_genotype
-
-        # flatten all the genotypes
-        flat_genotypes = jax.vmap(flatten_genotype)(self.genotypes)
-
-        # save data
-        jnp.save(path + "genotypes.npy", flat_genotypes)
-        jnp.save(path + "fitnesses.npy", self.fitnesses)
-        jnp.save(path + "descriptors.npy", self.descriptors)
-        jnp.save(path + "centroids.npy", self.centroids)
-
-    @classmethod
-    def load(cls, reconstruction_fn: Callable, path: str = "./") -> MapElitesRepertoire:
-        """Loads a MAP Elites Repertoire.
-
-        Args:
-            reconstruction_fn: Function to reconstruct a PyTree
-                from a flat array.
-            path: Path where the data is saved. Defaults to "./".
-
-        Returns:
-            A MAP Elites Repertoire.
-        """
-
-        flat_genotypes = jnp.load(path + "genotypes.npy")
-        genotypes = jax.vmap(reconstruction_fn)(flat_genotypes)
-
-        fitnesses = jnp.load(path + "fitnesses.npy")
-        descriptors = jnp.load(path + "descriptors.npy")
-        centroids = jnp.load(path + "centroids.npy")
-
-        return MapElitesRepertoire(
-            genotypes=genotypes,
-            fitnesses=fitnesses,
-            descriptors=descriptors,
-            centroids=centroids,
-        )
-
-    @partial(jax.jit, static_argnames=("num_samples",))
-    def sample(self, random_key: RNGKey, num_samples: int) -> Tuple[Genotype, RNGKey]:
-        """
-        Sample elements in the repertoire.
-
-        Args:
-            random_key: a jax PRNG random key
-            num_samples: the number of elements to be sampled
-
-        Returns:
-            samples: a batch of genotypes sampled in the repertoire
-            random_key: an updated jax PRNG random key
-        """
-
-        random_key, subkey = jax.random.split(random_key)
-        repertoire_empty = self.fitnesses == -jnp.inf
-        p = (1.0 - repertoire_empty) / jnp.sum(1.0 - repertoire_empty)
-
-        samples = jax.tree_map(
-            lambda x: jax.random.choice(subkey, x, shape=(num_samples,), p=p),
-            self.genotypes,
-        )
-
-        return samples, random_key
-
-    @jax.jit
-    def add(
->>>>>>> 7ef0787c
         self,
         random_key: RNGKey,
         num_samples: int,
@@ -273,118 +41,12 @@
         """
         pass
 
-<<<<<<< HEAD
     @abstractmethod
     def add(self) -> Repertoire:
         """Implements the rule to add new genotypes to a
         repertoire.
-=======
-        batch_of_indices = get_cells_indices(batch_of_descriptors, self.centroids)
-        batch_of_indices = jnp.expand_dims(batch_of_indices, axis=-1)
-        batch_of_fitnesses = jnp.expand_dims(batch_of_fitnesses, axis=-1)
-
-        num_centroids = self.centroids.shape[0]
-
-        # get fitness segment max
-        best_fitnesses = jax.ops.segment_max(
-            batch_of_fitnesses,
-            batch_of_indices.astype(jnp.int32).squeeze(axis=-1),
-            num_segments=num_centroids,
-        )
-
-        cond_values = jnp.take_along_axis(best_fitnesses, batch_of_indices, 0)
-
-        # put dominated fitness to -jnp.inf
-        batch_of_fitnesses = jnp.where(
-            batch_of_fitnesses == cond_values, x=batch_of_fitnesses, y=-jnp.inf
-        )
-
-        # get addition condition
-        repertoire_fitnesses = jnp.expand_dims(self.fitnesses, axis=-1)
-        current_fitnesses = jnp.take_along_axis(
-            repertoire_fitnesses, batch_of_indices, 0
-        )
-        addition_condition = batch_of_fitnesses > current_fitnesses
-
-        # assign fake position when relevant : num_centroids is out of bound
-        batch_of_indices = jnp.where(
-            addition_condition, x=batch_of_indices, y=num_centroids
-        )
-
-        # create new grid
-        new_repertoire_genotypes = jax.tree_map(
-            lambda grid_genotypes, new_genotypes: grid_genotypes.at[
-                batch_of_indices.squeeze(axis=-1)
-            ].set(new_genotypes),
-            self.genotypes,
-            batch_of_genotypes,
-        )
-
-        # compute new fitness and descriptors
-        new_fitnesses = self.fitnesses.at[batch_of_indices.squeeze(axis=-1)].set(
-            batch_of_fitnesses.squeeze(axis=-1)
-        )
-        new_descriptors = self.descriptors.at[batch_of_indices.squeeze(axis=-1)].set(
-            batch_of_descriptors
-        )
-
-        return MapElitesRepertoire(
-            genotypes=new_repertoire_genotypes,
-            fitnesses=new_fitnesses,
-            descriptors=new_descriptors,
-            centroids=self.centroids,
-        )
-
-    @classmethod
-    def init(
-        cls,
-        genotypes: Genotype,
-        fitnesses: Fitness,
-        descriptors: Descriptor,
-        centroids: Centroid,
-    ) -> MapElitesRepertoire:
-        """
-        Initialize a Map-Elites repertoire with an initial population of genotypes.
-        Requires the definition of centroids that can be computed with any method
-        such as CVT or Euclidean mapping.
-
-        Note: this function has been kept outside of the object MapElites, so it can
-        be called easily called from other modules.
-
-        Args:
-            genotypes: initial genotypes, pytree in which leaves
-                have shape (batch_size, num_features)
-            fitnesses: fitness of the initial genotypes of shape (batch_size,)
-            descriptors: descriptors of the initial genotypes
-                of shape (batch_size, num_descriptors)
-            centroids: tesselation centroids of shape (batch_size, num_descriptors)
->>>>>>> 7ef0787c
 
         Returns:
             The udpated repertoire.
         """
-<<<<<<< HEAD
-        pass
-=======
-
-        # Initialize repertoire with default values
-        num_centroids = centroids.shape[0]
-        default_fitnesses = -jnp.inf * jnp.ones(shape=num_centroids)
-        default_genotypes = jax.tree_map(
-            lambda x: jnp.zeros(shape=(num_centroids,) + x.shape[1:]),
-            genotypes,
-        )
-        default_descriptors = jnp.zeros(shape=(num_centroids, centroids.shape[-1]))
-
-        repertoire = MapElitesRepertoire(
-            genotypes=default_genotypes,
-            fitnesses=default_fitnesses,
-            descriptors=default_descriptors,
-            centroids=centroids,
-        )
-
-        # Add initial values to the repertoire
-        new_repertoire = repertoire.add(genotypes, descriptors, fitnesses)
-
-        return new_repertoire  # type: ignore
->>>>>>> 7ef0787c
+        pass