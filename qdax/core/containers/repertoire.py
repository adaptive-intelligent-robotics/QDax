--- conflicted
+++ resolved
@@ -13,9 +13,8 @@
 import jax.numpy as jnp
 import numpy as np
 from jax.flatten_util import ravel_pytree
+from qdax.types import Centroid, Descriptor, Fitness, Genotype, RNGKey
 from sklearn.cluster import KMeans
-
-from qdax.types import Centroid, Descriptor, Fitness, Genotype, RNGKey
 
 
 def compute_cvt_centroids(
@@ -45,11 +44,7 @@
     maxval = jnp.array(maxval)
     # assume here all values are in [0, 1] and rescale later
     x = np.random.rand(num_init_cvt_samples, num_descriptors)
-    k_means = KMeans(
-        init="k-means++",
-        n_clusters=num_centroids,
-        n_init=1,
-    )
+    k_means = KMeans(init="k-means++", n_clusters=num_centroids, n_init=1,)
     k_means.fit(x)
     centroids = k_means.cluster_centers_
     # rescale now
@@ -278,15 +273,9 @@
             addition_condition, x=batch_of_indices, y=num_centroids
         )
 
-<<<<<<< HEAD
-        # create new repertoire
-        new_repertoire_genotypes = jax.tree_multimap(
-            lambda repertoire_genotypes, new_genotypes: repertoire_genotypes.at[
-=======
         # create new grid
-        new_grid_genotypes = jax.tree_map(
+        new_repertoire_genotypes = jax.tree_map(
             lambda grid_genotypes, new_genotypes: grid_genotypes.at[
->>>>>>> 5508c77a
                 batch_of_indices.squeeze()
             ].set(new_genotypes),
             self.genotypes,
@@ -340,8 +329,7 @@
         num_centroids = centroids.shape[0]
         default_fitnesses = -jnp.inf * jnp.ones(shape=num_centroids)
         default_genotypes = jax.tree_map(
-            lambda x: jnp.zeros(shape=(num_centroids,) + x.shape[1:]),
-            genotypes,
+            lambda x: jnp.zeros(shape=(num_centroids,) + x.shape[1:]), genotypes,
         )
         default_descriptors = jnp.zeros(shape=(num_centroids, centroids.shape[-1]))
 
