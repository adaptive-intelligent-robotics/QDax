from __future__ import annotations

<<<<<<< HEAD
from functools import partial
from typing import Optional, Tuple
=======
from typing import Callable, Optional, Tuple
>>>>>>> b5472d03

import flax.struct
import jax
import jax.numpy as jnp

from qdax.core.containers.ga_repertoire import GARepertoire
from qdax.core.emitters.repertoire_selectors.selector import Selector
from qdax.core.emitters.repertoire_selectors.uniform_selector import UniformSelector
from qdax.custom_types import (
    Centroid,
    Descriptor,
    ExtraScores,
    Fitness,
    Genotype,
    RNGKey,
)


def get_cells_indices(
    batch_of_descriptors: Descriptor, centroids: Centroid, k_nn: int
) -> Tuple[jnp.ndarray, jnp.ndarray]:
    """Returns the array of cells indices for a batch of descriptors
    given the centroids of the grid.

    Args:
        batch_of_descriptors: a batch of descriptors
            of shape (batch_size, num_descriptors)
        centroids: centroids array of shape (num_centroids, num_descriptors)

    Returns:
        the indices of the centroids corresponding to each vector of descriptors
            in the batch with shape (batch_size,)
    """

    def _get_cells_indices(
        _descriptors: jnp.ndarray,
        _centroids: jnp.ndarray,
        _k_nn: int,
    ) -> Tuple[jnp.ndarray, jnp.ndarray]:
        """Inner function.

        descriptors of shape (1, num_descriptors)
        centroids of shape (num_centroids, num_descriptors)
        """

        distances = jax.vmap(jnp.linalg.norm)(_descriptors - _centroids)

        # Negating distances because we want the smallest ones
        min_dist, min_args = jax.lax.top_k(-1 * distances, _k_nn)

        return min_args, -1 * min_dist

    func = jax.vmap(
        _get_cells_indices,
        in_axes=(
            0,
            None,
            None,
        ),
    )

    return func(batch_of_descriptors, centroids, k_nn)  # type: ignore


def intra_batch_comp(
    normed: jnp.ndarray,
    current_index: jnp.ndarray,
    normed_all: jnp.ndarray,
    eval_scores: jnp.ndarray,
    l_value: jnp.ndarray,
) -> jnp.ndarray:
    """Function to know if an individual should be kept or not."""

    # Check for individuals that are Nans, we remove them at the end
    not_existent = jnp.where((jnp.isnan(normed)).any(), True, False)

    # Fill in Nans to do computations
    normed = jnp.where(jnp.isnan(normed), jnp.full(normed.shape[-1], jnp.inf), normed)
    eval_scores = jnp.where(
        jnp.isinf(eval_scores), jnp.full(eval_scores.shape[-1], jnp.nan), eval_scores
    )

    # If we do not use a fitness (i.e same fitness everywhere), we create a virtual
    # fitness function to add individuals with the same descriptor
    additional_score = jnp.where(
        jnp.nanmax(eval_scores) == jnp.nanmin(eval_scores), 1.0, 0.0
    )
    additional_scores = jnp.linspace(0.0, additional_score, num=eval_scores.shape[0])

    # Add scores to empty individuals
    eval_scores = jnp.where(
        jnp.isnan(eval_scores), jnp.full(eval_scores.shape[0], -jnp.inf), eval_scores
    )
    # Virtual eval_scores
    eval_scores = eval_scores + additional_scores

    # For each point we check what other points are the closest ones.
    knn_relevant_scores, knn_relevant_indices = jax.lax.top_k(
        -1 * jax.vmap(jnp.linalg.norm)(normed - normed_all), eval_scores.shape[0]
    )
    # We negated the scores to use top_k so we reverse it.
    knn_relevant_scores = knn_relevant_scores * -1

    # Check if the individual is close enough to compare (under l-value)
    fitness = jnp.where(jnp.squeeze(knn_relevant_scores < l_value), True, False)

    # We want to eliminate the same individual (distance 0)
    fitness = jnp.where(knn_relevant_indices == current_index, False, fitness)
    current_fitness = jnp.squeeze(eval_scores.at[current_index].get())

    # Is the fitness of the other individual higher?
    # If both are True then we discard the current individual since this individual
    # would be replaced by the better one.
    discard_indiv = jnp.logical_and(
        jnp.where(
            eval_scores.at[knn_relevant_indices].get() > current_fitness, True, False
        ),
        fitness,
    ).any()

    # Discard individuals with nan as their descriptor (mainly for the readdition
    # where we have nan descriptors)
    discard_indiv = jnp.logical_or(discard_indiv, not_existent)

    # Negate to know if we keep the individual
    return jnp.logical_not(discard_indiv)


class UnstructuredRepertoire(GARepertoire):
    """
    Class for the unstructured repertoire in Map Elites.

    Args:
        genotypes: a PyTree containing all the genotypes in the repertoire ordered
            by the centroids. Each leaf has a shape (num_centroids, num_features). The
            PyTree can be a simple JAX array or a more complex nested structure such
            as to represent parameters of neural network in Flax.
        fitnesses: an array that contains the fitness of solutions in each cell of the
            repertoire, ordered by centroids. The array shape is (num_centroids,).
        descriptors: an array that contains the descriptors of solutions in each cell
            of the repertoire, ordered by centroids. The array shape
            is (num_centroids, num_descriptors).
        extra_scores: extra scores resulting from the evaluation of the genotypes
        keys_extra_scores: keys of the extra scores to store in the repertoire
    """

    descriptors: Descriptor
    l_value: jnp.ndarray
    max_size: int = flax.struct.field(pytree_node=False)

    def get_maximal_size(self) -> int:
        """Returns the maximal number of individuals in the repertoire."""
        return self.max_size

    def get_number_genotypes(self) -> jnp.ndarray:
        """Returns the number of genotypes in the repertoire."""
        return jnp.sum(self.fitnesses != -jnp.inf)

<<<<<<< HEAD
    @jax.jit
    def add(
=======
    def save(self, path: str = "./") -> None:
        """Saves the grid on disk in the form of .npy files.

        Flattens the genotypes to store it with .npy format. Supposes that
        a user will have access to the reconstruction function when loading
        the genotypes.

        Args:
            path: Path where the data will be saved. Defaults to "./".
        """

        def flatten_genotype(genotype: Genotype) -> jnp.ndarray:
            flatten_genotype, _unravel_pytree = ravel_pytree(genotype)
            return flatten_genotype

        # flatten all the genotypes
        flat_genotypes = jax.vmap(flatten_genotype)(self.genotypes)

        # save data
        jnp.save(path + "genotypes.npy", flat_genotypes)
        jnp.save(path + "fitnesses.npy", self.fitnesses)
        jnp.save(path + "descriptors.npy", self.descriptors)
        jnp.save(path + "l_value.npy", self.l_value)
        jnp.save(path + "max_size.npy", self.max_size)

    @classmethod
    def load(
        cls, reconstruction_fn: Callable, path: str = "./"
    ) -> UnstructuredRepertoire:
        """Loads an unstructured repertoire.

        Args:
            reconstruction_fn: Function to reconstruct a PyTree
                from a flat array.
            path: Path where the data is saved. Defaults to "./".

        Returns:
            An unstructured repertoire.
        """

        flat_genotypes = jnp.load(path + "genotypes.npy")
        genotypes = jax.vmap(reconstruction_fn)(flat_genotypes)

        fitnesses = jnp.load(path + "fitnesses.npy")
        descriptors = jnp.load(path + "descriptors.npy")
        l_value = jnp.load(path + "l_value.npy")
        max_size = int(jnp.load(path + "max_size.npy").item())

        return UnstructuredRepertoire(
            genotypes=genotypes,
            fitnesses=fitnesses,
            descriptors=descriptors,
            l_value=l_value,
            max_size=max_size,
        )

    def add(  # type: ignore
>>>>>>> b5472d03
        self,
        batch_of_genotypes: Genotype,
        batch_of_descriptors: Descriptor,
        batch_of_fitnesses: Fitness,
        batch_of_extra_scores: Optional[ExtraScores] = None,
    ) -> UnstructuredRepertoire:
        """Adds a batch of genotypes to the repertoire.

        Args:
            batch_of_genotypes: genotypes of the individuals to be considered
                for addition in the repertoire.
            batch_of_descriptors: associated descriptors.
            batch_of_fitnesses: associated fitness.
            batch_of_extra_scores: associated extra scores.

        Returns:
            A new unstructured repertoire where the relevant individuals have been
            added.
        """
        if batch_of_extra_scores is None:
            batch_of_extra_scores = {}

        filtered_batch_of_extra_scores = self.filter_extra_scores(batch_of_extra_scores)

        batch_of_fitnesses = batch_of_fitnesses.reshape(-1, 1)

        # We need to replace all the descriptors that are not filled with jnp inf
        filtered_descriptors = jnp.where(
            jnp.expand_dims((self.fitnesses == -jnp.inf), axis=-1),
            jnp.full(self.descriptors.shape[-1], fill_value=jnp.inf),
            self.descriptors,
        )

        batch_of_indices, batch_of_distances = get_cells_indices(
            batch_of_descriptors, filtered_descriptors, 2
        )

        # Save the second-nearest neighbours to check a condition
        second_neighbours = batch_of_distances.at[..., 1].get()

        # Keep the Nearest neighbours
        batch_of_indices = batch_of_indices.at[..., 0].get()

        # Keep the Nearest neighbours
        batch_of_distances = batch_of_distances.at[..., 0].get()

        # We remove individuals that are too close to the second nn.
        # This avoids having clusters of individuals after adding them.
        not_novel_enough = jnp.where(
            jnp.squeeze(second_neighbours <= self.l_value[0]), True, False
        )

        # batch_of_indices = jnp.expand_dims(batch_of_indices, axis=-1)
        # batch_of_fitnesses = jnp.expand_dims(batch_of_fitnesses, axis=-1)
        filtered_batch_of_extra_scores = jax.tree.map(
            lambda x: jnp.expand_dims(x, axis=-1), filtered_batch_of_extra_scores
        )

        # TODO: Doesn't Work if Archive is full. Need to use the closest individuals
        # in that case.
        empty_indexes = jnp.squeeze(
            jnp.nonzero(
                jnp.where(jnp.isinf(self.fitnesses), 1, 0),
                size=batch_of_indices.shape[0],
                fill_value=-1,
            )[0]
        )
        batch_of_indices = jnp.where(
            jnp.squeeze(batch_of_distances <= self.l_value[0]),
            jnp.squeeze(batch_of_indices),
            -1,
        )

        # We get all the indices of the empty descriptors first and then the filled ones
        # (because of -1)
        sorted_descriptors = jax.lax.top_k(
            -1 * batch_of_indices.squeeze(), batch_of_indices.shape[0]
        )[1]
        batch_of_indices = jnp.where(
            jnp.squeeze(
                batch_of_distances.at[sorted_descriptors].get() <= self.l_value[0]
            ),
            batch_of_indices.at[sorted_descriptors].get(),
            empty_indexes,
        )

        batch_of_indices = jnp.expand_dims(batch_of_indices, axis=-1)

        # ReIndexing of all the inputs to the correct sorted way
        batch_of_descriptors = batch_of_descriptors.at[sorted_descriptors].get()
        batch_of_genotypes = jax.tree.map(
            lambda x: x.at[sorted_descriptors].get(), batch_of_genotypes
        )
        batch_of_fitnesses = batch_of_fitnesses.at[sorted_descriptors].get()

        filtered_batch_of_extra_scores = jax.tree.map(
            lambda x: x.at[sorted_descriptors].get(), filtered_batch_of_extra_scores
        )
        not_novel_enough = not_novel_enough.at[sorted_descriptors].get()

        # Check to find Individuals with same descriptor within the Batch
        keep_indiv = jax.jit(
            jax.vmap(intra_batch_comp, in_axes=(0, 0, None, None, None), out_axes=(0))
        )(
            batch_of_descriptors.squeeze(),
            jnp.arange(
                0, batch_of_descriptors.shape[0], 1
            ),  # keep track of where we are in the batch to assure right comparisons
            batch_of_descriptors.squeeze(),
            batch_of_fitnesses.squeeze(),
            self.l_value[0],
        )

        keep_indiv = jnp.logical_and(keep_indiv, jnp.logical_not(not_novel_enough))

        # get fitness segment max
        best_fitnesses = jax.ops.segment_max(
            batch_of_fitnesses,
            batch_of_indices.astype(jnp.int32).squeeze(),
            num_segments=self.max_size,
        )

        cond_values = jnp.take_along_axis(best_fitnesses, batch_of_indices, 0)

        # put dominated fitness to -jnp.inf
        batch_of_fitnesses = jnp.where(
            batch_of_fitnesses == cond_values, batch_of_fitnesses, -jnp.inf
        )

        # get addition condition
        current_fitnesses = jnp.take_along_axis(self.fitnesses, batch_of_indices, 0)
        addition_condition = batch_of_fitnesses > current_fitnesses
        addition_condition = jnp.logical_and(
            addition_condition, jnp.expand_dims(keep_indiv, axis=-1)
        )

        # assign fake position when relevant : num_centroids is out of bounds
        batch_of_indices = jnp.where(
            addition_condition,
            batch_of_indices,
            self.max_size,
        )

        # create new grid
        new_grid_genotypes = jax.tree.map(
            lambda grid_genotypes, new_genotypes: grid_genotypes.at[
                batch_of_indices.squeeze()
            ].set(new_genotypes),
            self.genotypes,
            batch_of_genotypes,
        )

        # compute new fitness and descriptors
        new_fitnesses = self.fitnesses.at[batch_of_indices.squeeze()].set(
            batch_of_fitnesses
        )
        new_descriptors = self.descriptors.at[batch_of_indices.squeeze()].set(
            batch_of_descriptors.squeeze()
        )

        new_extra_scores = jax.tree.map(
            lambda x, y: x.at[batch_of_indices.squeeze()].set(y.squeeze()).squeeze(),
            self.extra_scores,
            filtered_batch_of_extra_scores,
        )

        return UnstructuredRepertoire(
            genotypes=new_grid_genotypes,
            fitnesses=new_fitnesses,
            descriptors=new_descriptors.squeeze(),
            extra_scores=new_extra_scores,
            keys_extra_scores=self.keys_extra_scores,
            l_value=self.l_value,
            max_size=self.max_size,
        )

    def select(
        self,
        key: RNGKey,
        num_samples: int,
        selector: Optional[Selector[UnstructuredRepertoire]] = None,
    ) -> UnstructuredRepertoire:
        """Select elements in the repertoire.

        This method sample a non-empty pareto front, and then sample
        genotypes from this pareto front.

        Args:
            key: a random key to handle stochasticity.
            num_samples: number of samples to retrieve from the repertoire.
            selector: selector to choose the individuals. Defaults to None.

        Returns:
            A repertoire containing the selected individuals.
        """

        if selector is None:
            selector = UniformSelector(select_with_replacement=True)

<<<<<<< HEAD
=======
        # Explicitly cast return value to UnstructuredRepertoire
>>>>>>> b5472d03
        repertoire: UnstructuredRepertoire = selector.select(self, key, num_samples)

        return repertoire

    @classmethod
    def init(  # type: ignore
        cls,
        genotypes: Genotype,
        fitnesses: Fitness,
        descriptors: Descriptor,
        l_value: jnp.ndarray,
        max_size: int,
        *args,
        extra_scores: Optional[ExtraScores] = None,
        keys_extra_scores: Tuple[str, ...] = (),
        **kwargs,
    ) -> UnstructuredRepertoire:
        """Initialize a Map-Elites repertoire with an initial population of genotypes.
        Requires the definition of centroids that can be computed with any method
        such as CVT or Euclidean mapping.

        Args:
            genotypes: initial genotypes, pytree in which leaves
                have shape (batch_size, num_features)
            fitnesses: fitness of the initial genotypes of shape (batch_size,)
            descriptors: descriptors of the initial genotypes
                of shape (batch_size, num_descriptors)
            l_value: threshold distance of the repertoire.
            max_size: maximal size of the container
            extra_scores: extra scores resulting from the evaluation of the genotypes
            keys_extra_scores: keys of the extra scores to store in the repertoire

        Returns:
            an initialized unstructured repertoire.
        """

        if extra_scores is None:
            extra_scores = {}

        # Initialize grid with default values
        default_fitnesses = -jnp.inf * jnp.ones(shape=(max_size, 1))
        default_genotypes = jax.tree.map(
            lambda x: jnp.full(shape=(max_size,) + x.shape[1:], fill_value=jnp.nan),
            genotypes,
        )
        default_descriptors = jnp.zeros(shape=(max_size, descriptors.shape[-1]))

        # create default extra scores
        filtered_extra_scores = {
            key: value
            for key, value in extra_scores.items()
            if key in keys_extra_scores
        }

        default_extra_scores = jax.tree.map(
            lambda x: jnp.zeros(shape=(max_size,) + x.shape[1:]),
            filtered_extra_scores,
        )

        repertoire = UnstructuredRepertoire(
            genotypes=default_genotypes,
            fitnesses=default_fitnesses,
            descriptors=default_descriptors,
            l_value=jnp.full(shape=(max_size,), fill_value=l_value),
            max_size=max_size,
            extra_scores=default_extra_scores,
            keys_extra_scores=keys_extra_scores,
        )

        return repertoire.add(  # type: ignore
            genotypes,
            descriptors,
            fitnesses,
            extra_scores,
        )<|MERGE_RESOLUTION|>--- conflicted
+++ resolved
@@ -1,11 +1,6 @@
 from __future__ import annotations
 
-<<<<<<< HEAD
-from functools import partial
 from typing import Optional, Tuple
-=======
-from typing import Callable, Optional, Tuple
->>>>>>> b5472d03
 
 import flax.struct
 import jax
@@ -164,68 +159,7 @@
         """Returns the number of genotypes in the repertoire."""
         return jnp.sum(self.fitnesses != -jnp.inf)
 
-<<<<<<< HEAD
-    @jax.jit
-    def add(
-=======
-    def save(self, path: str = "./") -> None:
-        """Saves the grid on disk in the form of .npy files.
-
-        Flattens the genotypes to store it with .npy format. Supposes that
-        a user will have access to the reconstruction function when loading
-        the genotypes.
-
-        Args:
-            path: Path where the data will be saved. Defaults to "./".
-        """
-
-        def flatten_genotype(genotype: Genotype) -> jnp.ndarray:
-            flatten_genotype, _unravel_pytree = ravel_pytree(genotype)
-            return flatten_genotype
-
-        # flatten all the genotypes
-        flat_genotypes = jax.vmap(flatten_genotype)(self.genotypes)
-
-        # save data
-        jnp.save(path + "genotypes.npy", flat_genotypes)
-        jnp.save(path + "fitnesses.npy", self.fitnesses)
-        jnp.save(path + "descriptors.npy", self.descriptors)
-        jnp.save(path + "l_value.npy", self.l_value)
-        jnp.save(path + "max_size.npy", self.max_size)
-
-    @classmethod
-    def load(
-        cls, reconstruction_fn: Callable, path: str = "./"
-    ) -> UnstructuredRepertoire:
-        """Loads an unstructured repertoire.
-
-        Args:
-            reconstruction_fn: Function to reconstruct a PyTree
-                from a flat array.
-            path: Path where the data is saved. Defaults to "./".
-
-        Returns:
-            An unstructured repertoire.
-        """
-
-        flat_genotypes = jnp.load(path + "genotypes.npy")
-        genotypes = jax.vmap(reconstruction_fn)(flat_genotypes)
-
-        fitnesses = jnp.load(path + "fitnesses.npy")
-        descriptors = jnp.load(path + "descriptors.npy")
-        l_value = jnp.load(path + "l_value.npy")
-        max_size = int(jnp.load(path + "max_size.npy").item())
-
-        return UnstructuredRepertoire(
-            genotypes=genotypes,
-            fitnesses=fitnesses,
-            descriptors=descriptors,
-            l_value=l_value,
-            max_size=max_size,
-        )
-
     def add(  # type: ignore
->>>>>>> b5472d03
         self,
         batch_of_genotypes: Genotype,
         batch_of_descriptors: Descriptor,
@@ -425,10 +359,7 @@
         if selector is None:
             selector = UniformSelector(select_with_replacement=True)
 
-<<<<<<< HEAD
-=======
         # Explicitly cast return value to UnstructuredRepertoire
->>>>>>> b5472d03
         repertoire: UnstructuredRepertoire = selector.select(self, key, num_samples)
 
         return repertoire
