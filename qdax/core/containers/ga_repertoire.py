"""Defines a repertoire for simple genetic algorithms."""

from __future__ import annotations

<<<<<<< HEAD
from typing import Optional
=======
from typing import Callable, Optional, Tuple
>>>>>>> b5472d03

import flax
import jax
import jax.numpy as jnp

from qdax.core.containers.repertoire import Repertoire
from qdax.core.emitters.repertoire_selectors.selector import GARepertoireT, Selector
from qdax.core.emitters.repertoire_selectors.uniform_selector import UniformSelector
from qdax.custom_types import ExtraScores, Fitness, Genotype, RNGKey


class GARepertoire(Repertoire):
    """Class for a simple repertoire for a simple genetic
    algorithm.

    Args:
        genotypes: a PyTree containing the genotypes of the
            individuals in the population. Each leaf has the
            shape (population_size, num_features).
        fitnesses: an array containing the fitness of the individuals
            in the population. With shape (population_size, fitness_dim).
            The implementation of GARepertoire was thought for the case
            where fitness_dim equals 1 but the class can be herited and
            rules adapted for cases where fitness_dim is greater than 1.
        extra_scores: extra scores resulting from the evaluation of the genotypes
        keys_extra_scores: keys of the extra scores to store in the repertoire
    """

    genotypes: Genotype
    fitnesses: Fitness
    extra_scores: ExtraScores
    keys_extra_scores: Tuple[str, ...] = flax.struct.field(
        pytree_node=False,
    )

    @property
    def size(self) -> int:
        """Gives the size of the population."""
        first_leaf = jax.tree.leaves(self.genotypes)[0]
        return int(first_leaf.shape[0])

    def select(
        self,
        key: RNGKey,
        num_samples: int,
        selector: Optional[Selector[GARepertoireT]] = None,
    ) -> GARepertoireT:
        if selector is None:
            selector = UniformSelector(select_with_replacement=False)
        repertoire = selector.select(self, key, num_samples)
        return repertoire

    def filter_extra_scores(self, extra_scores: ExtraScores) -> ExtraScores:
        filtered_extra_scores = {
            key: value
            for key, value in extra_scores.items()
            if key in self.keys_extra_scores
        }
        return filtered_extra_scores

    def add(  # type: ignore
        self,
        batch_of_genotypes: Genotype,
        batch_of_fitnesses: Fitness,
        batch_of_extra_scores: Optional[ExtraScores] = None,
    ) -> GARepertoire:
        """Implements the repertoire addition rules.

        Parents and offsprings are gathered and only the population_size
        bests are kept. The others are killed.

        Args:
            batch_of_genotypes: new genotypes that we try to add.
            batch_of_fitnesses: fitness of those new genotypes.

        Returns:
            The updated repertoire.
        """
        if batch_of_extra_scores is None:
            batch_of_extra_scores = {}

        filtered_batch_of_extra_scores = self.filter_extra_scores(batch_of_extra_scores)

        # gather individuals and fitnesses
        candidates = jax.tree.map(
            lambda x, y: jnp.concatenate((x, y), axis=0),
            self.genotypes,
            batch_of_genotypes,
        )
        candidates_fitnesses = jnp.concatenate(
            (self.fitnesses, batch_of_fitnesses), axis=0
        )

        # sort by fitnesses
        indices = jnp.argsort(jnp.sum(candidates_fitnesses, axis=1))[::-1]

        # keep only the best ones
        survivor_indices = indices[: self.size]

        # keep only the best ones
        new_candidates = jax.tree.map(lambda x: x[survivor_indices], candidates)
        new_extra_scores = jax.tree.map(
            lambda x: x[survivor_indices], filtered_batch_of_extra_scores
        )
        new_repertoire = self.replace(
            genotypes=new_candidates,
            fitnesses=candidates_fitnesses[survivor_indices],
            extra_scores=new_extra_scores,
        )

        return new_repertoire  # type: ignore

    @classmethod
    def init(  # type: ignore
        cls,
        genotypes: Genotype,
        fitnesses: Fitness,
        population_size: int,
        *args,
        extra_scores: Optional[ExtraScores] = None,
        keys_extra_scores: Tuple[str, ...] = (),
        **kwargs,
    ) -> GARepertoire:
        """Initializes the repertoire.

        Start with default values and adds a first batch of genotypes
        to the repertoire.

        Args:
            genotypes: first batch of genotypes
            fitnesses: corresponding fitnesses
            population_size: size of the population we want to evolve
            extra_scores: extra scores resulting from the evaluation of the genotypes
            keys_extra_scores: keys of the extra scores to store in the repertoire

        Returns:
            An initial repertoire.
        """

        if extra_scores is None:
            extra_scores = {}

        # create default fitnesses
        default_fitnesses = -jnp.inf * jnp.ones(
            shape=(population_size, fitnesses.shape[-1])
        )

        # create default genotypes
        default_genotypes = jax.tree.map(
            lambda x: jnp.zeros(shape=(population_size,) + x.shape[1:]), genotypes
        )

        # create default extra scores
        filtered_extra_scores = {
            key: value
            for key, value in extra_scores.items()
            if key in keys_extra_scores
        }

        default_extra_scores = jax.tree.map(
            lambda x: jnp.zeros(shape=(population_size,) + x.shape[1:]),
            filtered_extra_scores,
        )

        # create an initial repertoire with those default values
        repertoire = cls(
            genotypes=default_genotypes,
            fitnesses=default_fitnesses,
            extra_scores=default_extra_scores,
            keys_extra_scores=keys_extra_scores,
        )

        new_repertoire = repertoire.add(genotypes, fitnesses, extra_scores)

        return new_repertoire  # type: ignore<|MERGE_RESOLUTION|>--- conflicted
+++ resolved
@@ -2,11 +2,7 @@
 
 from __future__ import annotations
 
-<<<<<<< HEAD
-from typing import Optional
-=======
-from typing import Callable, Optional, Tuple
->>>>>>> b5472d03
+from typing import Optional, Tuple
 
 import flax
 import jax
