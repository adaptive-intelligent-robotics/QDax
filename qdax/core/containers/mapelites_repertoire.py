--- conflicted
+++ resolved
@@ -339,23 +339,21 @@
         Returns:
             an initialized MAP-Elite repertoire
         """
-<<<<<<< HEAD
         warnings.warn(
             (
                 "This type of repertoire does not store the extra scores "
                 "computed by the scoring function"
             )
         )
-=======
+
         # retrieve one genotype from the population
         first_genotype = jax.tree_util.tree_map(lambda x: x[0], genotypes)
->>>>>>> ab13dbd1
 
         # create a repertoire with default values
         repertoire = cls.init_default(genotype=first_genotype, centroids=centroids)
 
         # add initial population to the repertoire
-        new_repertoire = repertoire.add(genotypes, descriptors, fitnesses)
+        new_repertoire = repertoire.add(genotypes, descriptors, fitnesses, extra_scores)
 
         return new_repertoire  # type: ignore
 
@@ -400,13 +398,4 @@
             fitnesses=default_fitnesses,
             descriptors=default_descriptors,
             centroids=centroids,
-<<<<<<< HEAD
-        )
-
-        # Add initial values to the repertoire
-        new_repertoire = repertoire.add(genotypes, descriptors, fitnesses, extra_scores)
-
-        return new_repertoire  # type: ignore
-=======
-        )
->>>>>>> ab13dbd1
+        )