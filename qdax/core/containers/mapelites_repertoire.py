"""This file contains util functions and a class to define
a repertoire, used to store individuals in the MAP-Elites
algorithm as well as several variants."""

from __future__ import annotations

<<<<<<< HEAD
import warnings
from typing import List, Optional, Tuple, Union
=======
from typing import Callable, List, Optional, Tuple, Union
>>>>>>> b5472d03

import jax
import jax.numpy as jnp
from numpy.random import RandomState
from sklearn.cluster import KMeans

from qdax.core.containers.ga_repertoire import GARepertoire
from qdax.core.emitters.repertoire_selectors.selector import (
    MapElitesRepertoireT,
    Selector,
)
from qdax.core.emitters.repertoire_selectors.uniform_selector import UniformSelector
from qdax.custom_types import (
    Centroid,
    Descriptor,
    ExtraScores,
    Fitness,
    Genotype,
    RNGKey,
)


def compute_cvt_centroids(
    num_descriptors: int,
    num_init_cvt_samples: int,
    num_centroids: int,
    minval: Union[float, List[float]],
    maxval: Union[float, List[float]],
    key: RNGKey,
) -> Centroid:
    """Compute centroids for CVT tessellation.

    Args:
        num_descriptors: number of scalar descriptors
        num_init_cvt_samples: number of sampled point to be sued for clustering to
            determine the centroids. The larger the number of centroids and the
            number of descriptors, the higher this value must be (e.g. 100000 for
            1024 centroids and 100 descriptors).
        num_centroids: number of centroids
        minval: minimum descriptors value
        maxval: maximum descriptors value
        key: a jax PRNG random key

    Returns:
        the centroids with shape (num_centroids, num_descriptors)
        key: an updated jax PRNG random key
    """
    minval = jnp.array(minval)
    maxval = jnp.array(maxval)

    # assume here all values are in [0, 1] and rescale later
    key, subkey = jax.random.split(key)
    x = jax.random.uniform(key=subkey, shape=(num_init_cvt_samples, num_descriptors))

    # compute k means
    k_means = KMeans(
        init="k-means++",
        n_clusters=num_centroids,
        n_init=1,
        random_state=RandomState(jax.random.key_data(key)),
    )
    k_means.fit(x)
    centroids = k_means.cluster_centers_
    # rescale now
    return jnp.asarray(centroids) * (maxval - minval) + minval


def compute_euclidean_centroids(
    grid_shape: Tuple[int, ...],
    minval: Union[float, List[float]],
    maxval: Union[float, List[float]],
) -> jnp.ndarray:
    """Compute centroids for square Euclidean tessellation.

    Args:
        grid_shape: number of centroids per descriptor dimension
        minval: minimum descriptors value
        maxval: maximum descriptors value

    Returns:
        the centroids with shape (num_centroids, num_descriptors)
    """
    # get number of descriptors
    num_descriptors = len(grid_shape)

    # prepare list of linspaces
    linspace_list = []
    for num_centroids_in_dim in grid_shape:
        offset = 1 / (2 * num_centroids_in_dim)
        linspace = jnp.linspace(offset, 1.0 - offset, num_centroids_in_dim)
        linspace_list.append(linspace)

    meshes = jnp.meshgrid(*linspace_list, sparse=False)

    # create centroids
    centroids = jnp.stack(
        [jnp.ravel(meshes[i]) for i in range(num_descriptors)], axis=-1
    )
    minval = jnp.array(minval)
    maxval = jnp.array(maxval)
    return jnp.asarray(centroids) * (maxval - minval) + minval


def get_cells_indices(
    batch_of_descriptors: jnp.ndarray, centroids: jnp.ndarray
) -> jnp.ndarray:
    """
    Returns the array of cells indices for a batch of descriptors
    given the centroids of the repertoire.

    Args:
        batch_of_descriptors: a batch of descriptors
            of shape (batch_size, num_descriptors)
        centroids: centroids array of shape (num_centroids, num_descriptors)

    Returns:
        the indices of the centroids corresponding to each vector of descriptors
            in the batch with shape (batch_size,)
    """

    def _get_cells_indices(
        descriptors: jnp.ndarray, centroids: jnp.ndarray
    ) -> jnp.ndarray:
        """Set_of_descriptors of shape (1, num_descriptors)
        centroids of shape (num_centroids, num_descriptors)
        """
        return jnp.argmin(
            jnp.sum(jnp.square(jnp.subtract(descriptors, centroids)), axis=-1)
        )

    func = jax.vmap(lambda x: _get_cells_indices(x, centroids))
    return func(batch_of_descriptors)


class MapElitesRepertoire(GARepertoire):
    """Class for the repertoire in Map Elites.

    Args:
        genotypes: a PyTree containing all the genotypes in the repertoire ordered
            by the centroids. Each leaf has a shape (num_centroids, num_features). The
            PyTree can be a simple JAX array or a more complex nested structure such
            as to represent parameters of neural network in Flax.
        fitnesses: an array that contains the fitness of solutions in each cell of the
            repertoire, ordered by centroids. The array shape is (num_centroids,).
        descriptors: an array that contains the descriptors of solutions in each cell
            of the repertoire, ordered by centroids. The array shape
            is (num_centroids, num_descriptors).
        centroids: an array that contains the centroids of the tessellation. The array
            shape is (num_centroids, num_descriptors).
        extra_scores: extra scores resulting from the evaluation of the genotypes
        keys_extra_scores: keys of the extra scores to store in the repertoire
    """

    descriptors: Descriptor
    centroids: Centroid

    def select(
        self,
        key: RNGKey,
        num_samples: int,
        selector: Optional[Selector[MapElitesRepertoireT]] = None,
    ) -> MapElitesRepertoireT:
        if selector is None:
            selector = UniformSelector(select_with_replacement=True)
        repertoire = selector.select(self, key, num_samples)
        return repertoire

<<<<<<< HEAD
    @jax.jit
    def add(
=======
    @classmethod
    def load(cls, reconstruction_fn: Callable, path: str = "./") -> MapElitesRepertoire:
        """Loads a MAP Elites Repertoire.

        Args:
            reconstruction_fn: Function to reconstruct a PyTree
                from a flat array.
            path: Path where the data is saved. Defaults to "./".

        Returns:
            A MAP Elites Repertoire.
        """

        flat_genotypes = jnp.load(path + "genotypes.npy")
        genotypes = jax.vmap(reconstruction_fn)(flat_genotypes)

        fitnesses = jnp.load(path + "fitnesses.npy")
        descriptors = jnp.load(path + "descriptors.npy")
        centroids = jnp.load(path + "centroids.npy")

        return cls(
            genotypes=genotypes,
            fitnesses=fitnesses,
            descriptors=descriptors,
            centroids=centroids,
        )

    def add(  # type: ignore
>>>>>>> b5472d03
        self,
        batch_of_genotypes: Genotype,
        batch_of_descriptors: Descriptor,
        batch_of_fitnesses: Fitness,
        batch_of_extra_scores: Optional[ExtraScores] = None,
    ) -> MapElitesRepertoire:
        """
        Add a batch of elements to the repertoire.

        Args:
            batch_of_genotypes: a batch of genotypes to be added to the repertoire.
                Similarly to the self.genotypes argument, this is a PyTree in which
                the leaves have a shape (batch_size, num_features)
            batch_of_descriptors: an array that contains the descriptors of the
                aforementioned genotypes. Its shape is (batch_size, num_descriptors)
            batch_of_fitnesses: an array that contains the fitnesses of the
                aforementioned genotypes. Its shape is (batch_size,)
            batch_of_extra_scores: tree that contains the extra_scores of
                aforementioned genotypes.

        Returns:
            The updated MAP-Elites repertoire.
        """
        if batch_of_extra_scores is None:
            batch_of_extra_scores = {}

        filtered_batch_of_extra_scores = self.filter_extra_scores(batch_of_extra_scores)

        batch_of_indices = get_cells_indices(batch_of_descriptors, self.centroids)
        batch_of_indices = jnp.expand_dims(batch_of_indices, axis=-1)

        num_centroids = self.centroids.shape[0]
        batch_of_fitnesses = jnp.reshape(
            batch_of_fitnesses, (batch_of_descriptors.shape[0], 1)
        )

        # get fitness segment max
        best_fitnesses = jax.ops.segment_max(
            batch_of_fitnesses,
            batch_of_indices.astype(jnp.int32).squeeze(axis=-1),
            num_segments=num_centroids,
        )

        cond_values = jnp.take_along_axis(best_fitnesses, batch_of_indices, 0)

        # put dominated fitness to -jnp.inf
        batch_of_fitnesses = jnp.where(
            batch_of_fitnesses == cond_values, batch_of_fitnesses, -jnp.inf
        )

        # get addition condition
        current_fitnesses = jnp.take_along_axis(self.fitnesses, batch_of_indices, 0)
        addition_condition = batch_of_fitnesses > current_fitnesses

        # assign fake position when relevant : num_centroids is out of bound
        batch_of_indices = jnp.where(
            addition_condition, batch_of_indices, num_centroids
        )

        # create new repertoire
        new_repertoire_genotypes = jax.tree.map(
            lambda repertoire_genotypes, new_genotypes: repertoire_genotypes.at[
                batch_of_indices.squeeze(axis=-1)
            ].set(new_genotypes),
            self.genotypes,
            batch_of_genotypes,
        )

        # compute new fitness and descriptors
        new_fitnesses = self.fitnesses.at[batch_of_indices.squeeze(axis=-1)].set(
            batch_of_fitnesses
        )
        new_descriptors = self.descriptors.at[batch_of_indices.squeeze(axis=-1)].set(
            batch_of_descriptors
        )

        # update extra scores
        new_extra_scores = jax.tree.map(
            lambda repertoire_scores, new_scores: repertoire_scores.at[
                batch_of_indices.squeeze(axis=-1)
            ].set(new_scores),
            self.extra_scores,
            filtered_batch_of_extra_scores,
        )

        return MapElitesRepertoire(
            genotypes=new_repertoire_genotypes,
            fitnesses=new_fitnesses,
            descriptors=new_descriptors,
            centroids=self.centroids,
            extra_scores=new_extra_scores,
            keys_extra_scores=self.keys_extra_scores,
        )

    @classmethod
    def init(  # type: ignore
        cls,
        genotypes: Genotype,
        fitnesses: Fitness,
        descriptors: Descriptor,
        centroids: Centroid,
        *args,
        extra_scores: Optional[ExtraScores] = None,
        keys_extra_scores: Tuple[str, ...] = (),
        **kwargs,
    ) -> MapElitesRepertoire:
        """
        Initialize a Map-Elites repertoire with an initial population of genotypes.
        Requires the definition of centroids that can be computed with any method
        such as CVT or Euclidean mapping.

        Note: this function has been kept outside of the object MapElites, so it can
        be called easily called from other modules.

        Args:
            genotypes: initial genotypes, pytree in which leaves
                have shape (batch_size, num_features)
            fitnesses: fitness of the initial genotypes of shape (batch_size,)
            descriptors: descriptors of the initial genotypes
                of shape (batch_size, num_descriptors)
            centroids: tessellation centroids of shape (batch_size, num_descriptors)
            extra_scores: extra scores of the initial genotypes
            keys_extra_scores: keys of the extra scores to store in the repertoire

        Returns:
            an initialized MAP-Elite repertoire
        """

        if extra_scores is None:
            extra_scores = {}

        extra_scores = {
            key: value
            for key, value in extra_scores.items()
            if key in keys_extra_scores
        }

        # retrieve one genotype from the population
        first_genotype = jax.tree.map(lambda x: x[0], genotypes)
        first_extra_scores = jax.tree.map(lambda x: x[0], extra_scores)

        # create a repertoire with default values
        repertoire = cls.init_default(
            genotype=first_genotype,
            centroids=centroids,
            one_extra_score=first_extra_scores,
            keys_extra_scores=keys_extra_scores,
        )

        # add initial population to the repertoire
        new_repertoire = repertoire.add(genotypes, descriptors, fitnesses, extra_scores)

        return new_repertoire  # type: ignore

    @classmethod
    def init_default(
        cls,
        genotype: Genotype,
        centroids: Centroid,
        one_extra_score: Optional[ExtraScores] = None,
        keys_extra_scores: Tuple[str, ...] = (),
    ) -> MapElitesRepertoire:
        """Initialize a Map-Elites repertoire with an initial population of
        genotypes. Requires the definition of centroids that can be computed
        with any method such as CVT or Euclidean mapping.

        Note: this function has been kept outside of the object MapElites, so
        it can be called easily called from other modules.

        Args:
            genotype: the typical genotype that will be stored.
            centroids: the centroids of the repertoire
            keys_extra_scores: keys of the extra scores to store in the repertoire

        Returns:
            A repertoire filled with default values.
        """
        if one_extra_score is None:
            one_extra_score = {}

        one_extra_score = {
            key: value
            for key, value in one_extra_score.items()
            if key in keys_extra_scores
        }

        # get number of centroids
        num_centroids = centroids.shape[0]

        # default fitness is -inf
        default_fitnesses = -jnp.inf * jnp.ones(shape=(num_centroids, 1))

        # default genotypes is all 0
        default_genotypes = jax.tree.map(
            lambda x: jnp.zeros(shape=(num_centroids,) + x.shape, dtype=x.dtype),
            genotype,
        )

        # default descriptor is all zeros
        default_descriptors = jnp.zeros_like(centroids)

        # default extra scores is empty dict
        default_extra_scores = jax.tree.map(
            lambda x: jnp.zeros(shape=(num_centroids,) + x.shape, dtype=x.dtype),
            one_extra_score,
        )

        return cls(
            genotypes=default_genotypes,
            fitnesses=default_fitnesses,
            descriptors=default_descriptors,
            centroids=centroids,
            extra_scores=default_extra_scores,
            keys_extra_scores=keys_extra_scores,
        )<|MERGE_RESOLUTION|>--- conflicted
+++ resolved
@@ -4,12 +4,7 @@
 
 from __future__ import annotations
 
-<<<<<<< HEAD
-import warnings
 from typing import List, Optional, Tuple, Union
-=======
-from typing import Callable, List, Optional, Tuple, Union
->>>>>>> b5472d03
 
 import jax
 import jax.numpy as jnp
@@ -177,39 +172,7 @@
         repertoire = selector.select(self, key, num_samples)
         return repertoire
 
-<<<<<<< HEAD
-    @jax.jit
-    def add(
-=======
-    @classmethod
-    def load(cls, reconstruction_fn: Callable, path: str = "./") -> MapElitesRepertoire:
-        """Loads a MAP Elites Repertoire.
-
-        Args:
-            reconstruction_fn: Function to reconstruct a PyTree
-                from a flat array.
-            path: Path where the data is saved. Defaults to "./".
-
-        Returns:
-            A MAP Elites Repertoire.
-        """
-
-        flat_genotypes = jnp.load(path + "genotypes.npy")
-        genotypes = jax.vmap(reconstruction_fn)(flat_genotypes)
-
-        fitnesses = jnp.load(path + "fitnesses.npy")
-        descriptors = jnp.load(path + "descriptors.npy")
-        centroids = jnp.load(path + "centroids.npy")
-
-        return cls(
-            genotypes=genotypes,
-            fitnesses=fitnesses,
-            descriptors=descriptors,
-            centroids=centroids,
-        )
-
     def add(  # type: ignore
->>>>>>> b5472d03
         self,
         batch_of_genotypes: Genotype,
         batch_of_descriptors: Descriptor,
