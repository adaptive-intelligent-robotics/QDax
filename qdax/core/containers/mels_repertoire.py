"""This file contains the class to define the repertoire used to
store individuals in the Multi-Objective MAP-Elites algorithm as
well as several variants."""

from __future__ import annotations

<<<<<<< HEAD
from typing import Optional
=======
from typing import Callable, Optional, Tuple
>>>>>>> b5472d03

import jax
import jax.numpy as jnp

from qdax.core.containers.mapelites_repertoire import (
    MapElitesRepertoire,
    get_cells_indices,
)
from qdax.custom_types import (
    Centroid,
    Descriptor,
    ExtraScores,
    Fitness,
    Genotype,
    Spread,
)


def _dispersion(descriptors: jnp.ndarray) -> jnp.ndarray:
    """Computes dispersion of a batch of num_samples descriptors.

    Args:
        descriptors: (num_samples, num_descriptors) array of descriptors.
    Returns:
        The float dispersion of the descriptors (this is represented as a scalar
        jnp.ndarray).
    """

    # Pairwise distances between the descriptors.
    dists = jnp.linalg.norm(descriptors[:, None] - descriptors, axis=2)

    # Compute dispersion -- this is the mean of the unique pairwise distances.
    #
    # Zero out the duplicate distances since the distance matrix is diagonal.
    # Setting k=1 will also remove entries on the diagonal since they are zero.
    dists = jnp.triu(dists, k=1)

    num_samples = len(descriptors)
    n_pairwise = num_samples * (num_samples - 1) / 2.0

    return jnp.sum(dists) / n_pairwise


def _mode(x: jnp.ndarray) -> jnp.ndarray:
    """Computes mode (most common item) of an array.

    The return type is a scalar ndarray.
    """
    unique_vals, counts = jnp.unique(x, return_counts=True, size=x.size)
    return unique_vals[jnp.argmax(counts)]


class MELSRepertoire(MapElitesRepertoire):
    """Class for the repertoire in MAP-Elites Low-Spread.

    This class inherits from MapElitesRepertoire. In addition to the stored data in
    MapElitesRepertoire (genotypes, fitnesses, descriptors, centroids), this repertoire
    also maintains an array of spreads. We overload the add, and
    init_default methods of MapElitesRepertoire.

    Refer to Mace 2023 for more info on MAP-Elites Low-Spread:
    https://dl.acm.org/doi/abs/10.1145/3583131.3590433

    Args:
        genotypes: a PyTree containing all the genotypes in the repertoire ordered
            by the centroids. Each leaf has a shape (num_centroids, num_features). The
            PyTree can be a simple JAX array or a more complex nested structure such
            as to represent parameters of neural network in Flax.
        fitnesses: an array that contains the fitness of solutions in each cell of the
            repertoire, ordered by centroids. The array shape is (num_centroids,).
        descriptors: an array that contains the descriptors of solutions in each cell
            of the repertoire, ordered by centroids. The array shape
            is (num_centroids, num_descriptors).
        centroids: an array that contains the centroids of the tessellation. The array
            shape is (num_centroids, num_descriptors).
        spreads: an array that contains the spread of solutions in each cell of the
            repertoire, ordered by centroids. The array shape is (num_centroids,).
    """

    spreads: Spread

<<<<<<< HEAD
    @jax.jit
    def add(
=======
    def save(self, path: str = "./") -> None:
        """Saves the repertoire on disk in the form of .npy files.

        Flattens the genotypes to store it with .npy format. Supposes that
        a user will have access to the reconstruction function when loading
        the genotypes.

        Args:
            path: Path where the data will be saved. Defaults to "./".
        """

        def flatten_genotype(genotype: Genotype) -> jnp.ndarray:
            flatten_genotype, _ = ravel_pytree(genotype)
            return flatten_genotype

        # flatten all the genotypes
        flat_genotypes = jax.vmap(flatten_genotype)(self.genotypes)

        # save data
        jnp.save(path + "genotypes.npy", flat_genotypes)
        jnp.save(path + "fitnesses.npy", self.fitnesses)
        jnp.save(path + "descriptors.npy", self.descriptors)
        jnp.save(path + "centroids.npy", self.centroids)
        jnp.save(path + "spreads.npy", self.spreads)

    @classmethod
    def load(cls, reconstruction_fn: Callable, path: str = "./") -> MELSRepertoire:
        """Loads a MAP-Elites Low-Spread Repertoire.

        Args:
            reconstruction_fn: Function to reconstruct a PyTree
                from a flat array.
            path: Path where the data is saved. Defaults to "./".

        Returns:
            A MAP-Elites Low-Spread Repertoire.
        """

        flat_genotypes = jnp.load(path + "genotypes.npy")
        genotypes = jax.vmap(reconstruction_fn)(flat_genotypes)

        fitnesses = jnp.load(path + "fitnesses.npy")
        descriptors = jnp.load(path + "descriptors.npy")
        centroids = jnp.load(path + "centroids.npy")
        spreads = jnp.load(path + "spreads.npy")

        return cls(
            genotypes=genotypes,
            fitnesses=fitnesses,
            descriptors=descriptors,
            centroids=centroids,
            spreads=spreads,
        )

    def add(  # type: ignore
>>>>>>> b5472d03
        self,
        batch_of_genotypes: Genotype,
        batch_of_descriptors: Descriptor,
        batch_of_fitnesses: Fitness,
        batch_of_extra_scores: Optional[ExtraScores] = None,
    ) -> MELSRepertoire:
        """
        Add a batch of elements to the repertoire.

        The key difference between this method and the default add() in
        MapElitesRepertoire is that it expects each individual to be evaluated
        `num_samples` times, resulting in `num_samples` fitnesses and
        `num_samples` descriptors per individual.

        If multiple individuals may be added to a single cell, this method will
        arbitrarily pick one -- the exact choice depends on the implementation of
        jax.at[].set(), which can be non-deterministic:
        https://jax.readthedocs.io/en/latest/_autosummary/jax.numpy.ndarray.at.html
        We do not currently check if one of the multiple individuals dominates the
        others (dominate means that the individual has both highest fitness and lowest
        spread among the individuals for that cell).

        If `num_samples` is only 1, the spreads will default to 0.

        Args:
            batch_of_genotypes: a batch of genotypes to be added to the repertoire.
                Similarly to the self.genotypes argument, this is a PyTree in which
                the leaves have a shape (batch_size, num_features)
            batch_of_descriptors: an array that contains the descriptors of the
                aforementioned genotypes over all evals. Its shape is
                (batch_size, num_samples, num_descriptors). Note that we "aggregate"
                descriptors by finding the most frequent cell of each individual. Thus,
                the actual descriptors stored in the repertoire are just the coordinates
                of the centroid of the most frequent cell.
            batch_of_fitnesses: an array that contains the fitnesses of the
                aforementioned genotypes over all evals. Its shape is (batch_size,
                num_samples)
            batch_of_extra_scores: unused tree that contains the extra_scores of
                aforementioned genotypes.

        Returns:
            The updated repertoire.
        """

        if batch_of_extra_scores is None:
            batch_of_extra_scores = {}

        filtered_batch_of_extra_scores = self.filter_extra_scores(batch_of_extra_scores)

        batch_size, num_samples = batch_of_fitnesses.shape

        # Compute indices/cells of all descriptors.
        batch_of_all_indices = get_cells_indices(
            batch_of_descriptors.reshape(batch_size * num_samples, -1), self.centroids
        ).reshape((batch_size, num_samples))

        # Compute most frequent cell of each solution.
        batch_of_indices = jax.vmap(_mode)(batch_of_all_indices)[:, None]

        # Compute dispersion / spread. The dispersion is set to zero if
        # num_samples is 1.
        batch_of_spreads = jax.lax.cond(
            num_samples == 1,
            lambda desc: jnp.zeros(batch_size),
            lambda desc: jax.vmap(_dispersion)(
                desc.reshape((batch_size, num_samples, -1))
            ),
            batch_of_descriptors,
        )
        batch_of_spreads = jnp.expand_dims(batch_of_spreads, axis=-1)

        # Compute canonical descriptors as the descriptor of the centroid of the most
        # frequent cell. Note that this line redefines the earlier batch_of_descriptors.
        batch_of_descriptors = jnp.take_along_axis(
            self.centroids, batch_of_indices, axis=0
        )

        # Compute canonical fitnesses as the average fitness.
        #
        # Shape: (batch_size, 1)
        batch_of_fitnesses = batch_of_fitnesses.mean(axis=-1, keepdims=True)

        num_centroids = self.centroids.shape[0]

        # get current repertoire fitnesses and spreads
        current_fitnesses = jnp.take_along_axis(self.fitnesses, batch_of_indices, 0)

        repertoire_spreads = jnp.expand_dims(self.spreads, axis=-1)
        current_spreads = jnp.take_along_axis(repertoire_spreads, batch_of_indices, 0)

        # get addition condition
        addition_condition_fitness = batch_of_fitnesses > current_fitnesses
        addition_condition_spread = batch_of_spreads <= current_spreads
        addition_condition = jnp.logical_and(
            addition_condition_fitness, addition_condition_spread
        )

        # assign fake position when relevant : num_centroids is out of
        # bound
        batch_of_indices = jnp.where(
            addition_condition, batch_of_indices, num_centroids
        )

        # create new repertoire
        new_repertoire_genotypes = jax.tree.map(
            lambda repertoire_genotypes, new_genotypes: repertoire_genotypes.at[
                batch_of_indices.squeeze(axis=-1)
            ].set(new_genotypes),
            self.genotypes,
            batch_of_genotypes,
        )

        # compute new fitness and descriptors
        new_fitnesses = self.fitnesses.at[batch_of_indices.squeeze(axis=-1)].set(
            batch_of_fitnesses,
        )
        new_descriptors = self.descriptors.at[batch_of_indices.squeeze(axis=-1)].set(
            batch_of_descriptors
        )
        new_spreads = self.spreads.at[batch_of_indices.squeeze(axis=-1)].set(
            batch_of_spreads.squeeze(axis=-1)
        )

        # update extra scores
        new_extra_scores = jax.tree.map(
            lambda repertoire_scores, new_scores: repertoire_scores.at[
                batch_of_indices.squeeze(axis=-1)
            ].set(new_scores),
            self.extra_scores,
            filtered_batch_of_extra_scores,
        )

        return MELSRepertoire(
            genotypes=new_repertoire_genotypes,
            fitnesses=new_fitnesses,
            extra_scores=new_extra_scores,
            keys_extra_scores=self.keys_extra_scores,
            descriptors=new_descriptors,
            centroids=self.centroids,
            spreads=new_spreads,
        )

    @classmethod
    def init_default(
        cls,
        genotype: Genotype,
        centroids: Centroid,
        one_extra_score: Optional[ExtraScores] = None,
        keys_extra_scores: Tuple[str, ...] = (),
    ) -> MELSRepertoire:
        """Initialize a MAP-Elites Low-Spread repertoire with an initial population of
        genotypes. Requires the definition of centroids that can be computed with any
        method such as CVT or Euclidean mapping.

        Note: this function has been kept outside of the object MELS, so
        it can be called easily called from other modules.

        Args:
            genotype: the typical genotype that will be stored.
            centroids: the centroids of the repertoire.
            extra_scores: extra scores to store in the repertoire
            keys_extra_scores: keys of the extra scores to store in the repertoire

        Returns:
            A repertoire filled with default values.
        """
        if one_extra_score is None:
            one_extra_score = {}

        one_extra_score = {
            key: value
            for key, value in one_extra_score.items()
            if key in keys_extra_scores
        }

        # get number of centroids
        num_centroids = centroids.shape[0]

        # default fitness is -inf
        default_fitnesses = -jnp.inf * jnp.ones(shape=(num_centroids, 1))

        # default genotypes is all 0
        default_genotypes = jax.tree.map(
            lambda x: jnp.zeros(shape=(num_centroids,) + x.shape, dtype=x.dtype),
            genotype,
        )

        # default descriptor is all zeros
        default_descriptors = jnp.zeros_like(centroids)

        # default spread is inf so that any spread will be less
        default_spreads = jnp.full(shape=num_centroids, fill_value=jnp.inf)

        # default extra scores is empty dict
        default_extra_scores = jax.tree.map(
            lambda x: jnp.zeros(shape=(num_centroids,) + x.shape, dtype=x.dtype),
            one_extra_score,
        )

        return cls(
            genotypes=default_genotypes,
            fitnesses=default_fitnesses,
            descriptors=default_descriptors,
            centroids=centroids,
            spreads=default_spreads,
            extra_scores=default_extra_scores,
            keys_extra_scores=keys_extra_scores,
        )<|MERGE_RESOLUTION|>--- conflicted
+++ resolved
@@ -4,11 +4,7 @@
 
 from __future__ import annotations
 
-<<<<<<< HEAD
-from typing import Optional
-=======
-from typing import Callable, Optional, Tuple
->>>>>>> b5472d03
+from typing import Optional, Tuple
 
 import jax
 import jax.numpy as jnp
@@ -90,66 +86,7 @@
 
     spreads: Spread
 
-<<<<<<< HEAD
-    @jax.jit
-    def add(
-=======
-    def save(self, path: str = "./") -> None:
-        """Saves the repertoire on disk in the form of .npy files.
-
-        Flattens the genotypes to store it with .npy format. Supposes that
-        a user will have access to the reconstruction function when loading
-        the genotypes.
-
-        Args:
-            path: Path where the data will be saved. Defaults to "./".
-        """
-
-        def flatten_genotype(genotype: Genotype) -> jnp.ndarray:
-            flatten_genotype, _ = ravel_pytree(genotype)
-            return flatten_genotype
-
-        # flatten all the genotypes
-        flat_genotypes = jax.vmap(flatten_genotype)(self.genotypes)
-
-        # save data
-        jnp.save(path + "genotypes.npy", flat_genotypes)
-        jnp.save(path + "fitnesses.npy", self.fitnesses)
-        jnp.save(path + "descriptors.npy", self.descriptors)
-        jnp.save(path + "centroids.npy", self.centroids)
-        jnp.save(path + "spreads.npy", self.spreads)
-
-    @classmethod
-    def load(cls, reconstruction_fn: Callable, path: str = "./") -> MELSRepertoire:
-        """Loads a MAP-Elites Low-Spread Repertoire.
-
-        Args:
-            reconstruction_fn: Function to reconstruct a PyTree
-                from a flat array.
-            path: Path where the data is saved. Defaults to "./".
-
-        Returns:
-            A MAP-Elites Low-Spread Repertoire.
-        """
-
-        flat_genotypes = jnp.load(path + "genotypes.npy")
-        genotypes = jax.vmap(reconstruction_fn)(flat_genotypes)
-
-        fitnesses = jnp.load(path + "fitnesses.npy")
-        descriptors = jnp.load(path + "descriptors.npy")
-        centroids = jnp.load(path + "centroids.npy")
-        spreads = jnp.load(path + "spreads.npy")
-
-        return cls(
-            genotypes=genotypes,
-            fitnesses=fitnesses,
-            descriptors=descriptors,
-            centroids=centroids,
-            spreads=spreads,
-        )
-
     def add(  # type: ignore
->>>>>>> b5472d03
         self,
         batch_of_genotypes: Genotype,
         batch_of_descriptors: Descriptor,
