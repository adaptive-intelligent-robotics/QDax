repos:
-   repo: https://github.com/pycqa/isort
    rev: 5.6.4
    hooks:
      - id: isort
        args: ["--profile", "black"]
-   repo: https://github.com/ambv/black
    rev: 22.3.0
    hooks:
    - id: black
      language_version: python3.8
      args: ["--target-version", "py38"]
<<<<<<< HEAD
-   repo: https://github.com/pycqa/flake8
=======
-   repo: https://github.com/PyCQA/flake8
>>>>>>> 46e82b6e
    rev: 3.8.4
    hooks:
    - id: flake8
      args: ['--max-line-length=88', '--extend-ignore=E203']
      additional_dependencies:
          - pep8-naming
          - flake8-builtins
          - flake8-comprehensions
          - flake8-bugbear
-   repo: https://github.com/kynan/nbstripout
    rev: 0.3.9
    hooks:
      - id: nbstripout
        args: ["notebooks/"]
-   repo: https://github.com/pre-commit/pre-commit-hooks
    rev: v4.0.1
    hooks:
      - id: debug-statements
      - id: requirements-txt-fixer
      - id: check-ast # Simply check whether the files parse as valid python
      - id: check-case-conflict # Check for files that would conflict in case-insensitive filesystems
      - id: check-builtin-literals # Require literal syntax when initializing empty or zero Python builtin types
      - id: check-docstring-first # Check a common error of defining a docstring after code
      - id: check-merge-conflict # Check for files that contain merge conflict strings
      - id: check-yaml # Check yaml files
        args: ["--unsafe"]
      - id: end-of-file-fixer # Ensure that a file is either empty, or ends with one newline
      - id: mixed-line-ending # Replace or checks mixed line ending
      - id: trailing-whitespace # This hook trims trailing whitespace

-   repo: https://github.com/pre-commit/mirrors-mypy
    rev: v0.942
    hooks:
      - id: mypy<|MERGE_RESOLUTION|>--- conflicted
+++ resolved
@@ -10,11 +10,7 @@
     - id: black
       language_version: python3.8
       args: ["--target-version", "py38"]
-<<<<<<< HEAD
--   repo: https://github.com/pycqa/flake8
-=======
 -   repo: https://github.com/PyCQA/flake8
->>>>>>> 46e82b6e
     rev: 3.8.4
     hooks:
     - id: flake8
